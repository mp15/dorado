#include "CudaCRFModel.h"

#include "decode/GPUDecoder.h"
#include "utils/cuda_utils.h"
#include "utils/math_utils.h"

#include <c10/cuda/CUDAGuard.h>
#include <c10/cuda/CUDAStream.h>
#include <nvtx3/nvtx3.hpp>
#include <toml.hpp>
#include <torch/torch.h>

using namespace std::chrono_literals;

namespace dorado {

class CudaCaller {
public:
    CudaCaller(const CRFModelConfig &model_config,
               const std::filesystem::path &model_path,
               int chunk_size,
               int batch_size,
               const std::string &device,
               float memory_limit_fraction,
               bool exclusive_gpu_access)
<<<<<<< HEAD
            : m_device(device) {
=======
            : m_device(device), m_exclusive_gpu_access(exclusive_gpu_access) {
>>>>>>> a9779164
        m_model_stride = static_cast<size_t>(model_config.stride);

        m_decoder_options = DecoderOptions();
        m_decoder_options.q_shift = model_config.qbias;
        m_decoder_options.q_scale = model_config.qscale;
        m_decoder = std::make_unique<GPUDecoder>();
        m_num_input_features = model_config.num_features;
        // adjust chunk size to be a multiple of the stride
        m_out_chunk_size = chunk_size / m_model_stride;
        m_in_chunk_size = m_out_chunk_size * m_model_stride;

        m_options = torch::TensorOptions().dtype(GPUDecoder::dtype).device(device);
        assert(m_options.device().is_cuda());

        torch::InferenceMode guard;
        m_module = load_crf_model(model_path, model_config, m_options);

        // Batch size will be rounded up to a multiple of batch_size_granularity, regardless of
        // user choice. This makes sure batch size is compatible with GPU kernels.
        int batch_size_granularity = get_batch_size_granularity(model_config, m_options);
        m_batch_size = utils::pad_to(batch_size, batch_size_granularity);
        if (batch_size == 0) {
            m_batch_size =
                    utils::auto_gpu_batch_size(m_module, model_config, m_options,
                                               batch_size_granularity, memory_limit_fraction);
        } else {
            // Warmup
            auto input =
                    torch::empty({m_batch_size, m_num_input_features, m_in_chunk_size}, m_options);
            m_module->forward(input);
            torch::cuda::synchronize(m_options.device().index());
        }

        m_cuda_thread.reset(new std::thread(&CudaCaller::cuda_thread_fn, this));
    }

    ~CudaCaller() {
        m_terminate.store(true);
        m_input_cv.notify_one();
        m_cuda_thread->join();
    }

    static int get_batch_size_granularity(const CRFModelConfig &model_config,
                                          const torch::TensorOptions &options) {
        // TODO: we may want to use different numbers based on model type and GPU arch
        return 64;
    }

    struct NNTask {
        NNTask(torch::Tensor input_, int num_chunks_) : input(input_), num_chunks(num_chunks_) {}
        torch::Tensor input;
        std::mutex mut;
        std::condition_variable cv;
        torch::Tensor out;
        bool done{false};
        int num_chunks;
    };

    std::vector<DecodedChunk> call_chunks(torch::Tensor &input,
                                          torch::Tensor &output,
                                          int num_chunks,
                                          c10::cuda::CUDAStream stream) {
        NVTX3_FUNC_RANGE();
        c10::cuda::CUDAStreamGuard stream_guard(stream);

        if (num_chunks == 0) {
            return std::vector<DecodedChunk>();
        }
        NNTask task(input.to(m_options.device()), num_chunks);
        {
            std::lock_guard<std::mutex> lock(m_input_lock);
            m_input_queue.push_front(&task);
        }
        m_input_cv.notify_one();

        std::unique_lock lock(task.mut);
        while (!task.done) {
            task.cv.wait(lock);
        }

        output.copy_(task.out);
        return m_decoder->cpu_part(output);
    }

    void cuda_thread_fn() {
        torch::InferenceMode guard;
        c10::cuda::CUDAGuard device_guard(m_options.device());
        auto stream = c10::cuda::getCurrentCUDAStream(m_options.device().index());

        const std::string loop_scope_str =
                "cuda_thread_fn_device_" + std::to_string(m_options.device().index());
        const std::string input_q_cv_scope_str =
                "input_queue_cv_device_" + std::to_string(m_options.device().index());
        const std::string gpu_lock_scope_str =
                "gpu_lock_" + std::to_string(m_options.device().index());
        while (true) {
            nvtx3::scoped_range loop{loop_scope_str};
            std::unique_lock<std::mutex> input_lock(m_input_lock);
            nvtxRangePushA(input_q_cv_scope_str.c_str());
            while (m_input_queue.empty() && !m_terminate.load()) {
                m_input_cv.wait_for(input_lock, 100ms);
            }
            nvtxRangePop();

            if (m_input_queue.empty() && m_terminate.load()) {
                return;
            }

            NNTask *task = m_input_queue.back();
            m_input_queue.pop_back();
            input_lock.unlock();

            nvtxRangePushA(gpu_lock_scope_str.c_str());
            auto gpu_lock = dorado::utils::acquire_gpu_lock(m_options.device().index(),
                                                            m_exclusive_gpu_access);
            nvtxRangePop();

            std::unique_lock<std::mutex> task_lock(task->mut);
            stats::Timer timer;
            auto scores = m_module->forward(task->input);
            const auto forward_ms = timer.GetElapsedMS();
            task->out = m_decoder->gpu_part(scores, task->num_chunks, m_decoder_options);
            stream.synchronize();
            const auto forward_plus_decode_ms = timer.GetElapsedMS();
            ++m_num_batches_called;
            m_model_ms += forward_ms;
            m_decode_ms += forward_plus_decode_ms - forward_ms;
            task->done = true;
            task->cv.notify_one();
            task_lock.unlock();
        }
    }
    void terminate() { m_terminate.store(true); }

    std::string get_name() const { return std::string("CudaCaller_") + m_device; }

    stats::NamedStats sample_stats() const {
        stats::NamedStats stats;
        stats["batches_called"] = m_num_batches_called;
        stats["model_ms"] = m_model_ms;
        stats["decode_ms"] = m_decode_ms;
        return stats;
    }

    std::string m_device;
    torch::TensorOptions m_options;
    std::unique_ptr<GPUDecoder> m_decoder;
    DecoderOptions m_decoder_options;
    torch::nn::ModuleHolder<torch::nn::AnyModule> m_module{nullptr};
    size_t m_model_stride;
    std::atomic<bool> m_terminate{false};
    std::deque<NNTask *> m_input_queue;
    std::mutex m_input_lock;
    std::condition_variable m_input_cv;
    std::unique_ptr<std::thread> m_cuda_thread;
    int m_num_input_features, m_batch_size, m_in_chunk_size, m_out_chunk_size;
    bool m_exclusive_gpu_access;

    // Performance monitoring stats.
    std::atomic<int64_t> m_num_batches_called = 0;
    std::atomic<int64_t> m_model_ms = 0;
    std::atomic<int64_t> m_decode_ms = 0;
};

std::shared_ptr<CudaCaller> create_cuda_caller(const CRFModelConfig &model_config,
                                               const std::filesystem::path &model_path,
                                               int chunk_size,
                                               int batch_size,
                                               const std::string &device,
                                               float memory_limit_fraction,
                                               bool exclusive_gpu_access) {
    return std::make_shared<CudaCaller>(model_config, model_path, chunk_size, batch_size, device,
                                        memory_limit_fraction, exclusive_gpu_access);
}

CudaModelRunner::CudaModelRunner(std::shared_ptr<CudaCaller> caller)
        : m_caller(caller),
          m_stream(c10::cuda::getStreamFromPool(false, m_caller->m_options.device().index())) {
    auto opts = torch::TensorOptions().device(torch::kCPU).pinned_memory(true);
    m_input = torch::empty(
            {caller->m_batch_size, caller->m_num_input_features, caller->m_in_chunk_size},
            opts.dtype(m_caller->m_options.dtype()));

    m_output = torch::empty({3, caller->m_batch_size, caller->m_out_chunk_size},
                            opts.dtype(torch::kInt8));
}

void CudaModelRunner::accept_chunk(int chunk_idx, const torch::Tensor &chunk) {
    m_input.index_put_({chunk_idx, torch::indexing::Ellipsis}, chunk);
}

std::vector<DecodedChunk> CudaModelRunner::call_chunks(int num_chunks) {
    ++m_num_batches_called;
    stats::Timer timer;
    auto decoded_chunks = m_caller->call_chunks(m_input, m_output, num_chunks, m_stream);
    return decoded_chunks;
}

size_t CudaModelRunner::model_stride() const { return m_caller->m_model_stride; }
size_t CudaModelRunner::chunk_size() const { return m_input.size(2); }
size_t CudaModelRunner::batch_size() const { return m_input.size(0); }
void CudaModelRunner::terminate() { m_caller->terminate(); }

std::string CudaModelRunner::get_name() const {
    // The name must be unique across multiple instances.
    // We could take a unique ID at setup time, but for now just use the address.
    std::ostringstream name_stream;
    name_stream << "CudaModelRunner_" << this;
    return name_stream.str();
}

stats::NamedStats CudaModelRunner::sample_stats() const {
    // We don't have direct access to the caller object when the pipeline is set up,
    // so pass through stats here.
    // Each runner will retrieve stats from the caller.
    // Only the last retrieved version will appear, but they should be very similar.
    stats::NamedStats stats = stats::from_obj(*m_caller);
    stats["batches_called"] = m_num_batches_called;
    return stats;
}

}  // namespace dorado<|MERGE_RESOLUTION|>--- conflicted
+++ resolved
@@ -23,11 +23,7 @@
                const std::string &device,
                float memory_limit_fraction,
                bool exclusive_gpu_access)
-<<<<<<< HEAD
-            : m_device(device) {
-=======
             : m_device(device), m_exclusive_gpu_access(exclusive_gpu_access) {
->>>>>>> a9779164
         m_model_stride = static_cast<size_t>(model_config.stride);
 
         m_decoder_options = DecoderOptions();
