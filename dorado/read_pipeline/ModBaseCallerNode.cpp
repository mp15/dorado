#include "ModBaseCallerNode.h"

#include "modbase/ModBaseContext.h"
#include "modbase/modbase_encoder.h"
#include "nn/ModBaseModelConfig.h"
#include "nn/ModBaseRunner.h"
#include "utils/math_utils.h"
#include "utils/sequence_utils.h"
#include "utils/stats.h"
#include "utils/tensor_utils.h"

#include <ATen/ATen.h>
#include <nvtx3/nvtx3.hpp>
#include <spdlog/spdlog.h>
#include <torch/torch.h>

#include <chrono>
#include <cstring>
#include <iostream>

using namespace std::chrono_literals;

namespace dorado {

constexpr auto FORCE_TIMEOUT = 100ms;

struct ModBaseCallerNode::RemoraChunk {
    RemoraChunk(std::shared_ptr<WorkingRead> read,
                at::Tensor input_signal,
                std::vector<int8_t> kmer_data,
                size_t position,
                bool is_template_direction)
            : working_read(std::move(read)),
              signal(std::move(input_signal)),
              encoded_kmers(std::move(kmer_data)),
              context_hit(position),
              is_template_direction(is_template_direction) {}

    std::shared_ptr<WorkingRead> working_read;
    at::Tensor signal;
    std::vector<int8_t> encoded_kmers;
    size_t context_hit;
    std::vector<float> scores;
    bool is_template_direction;
};

struct ModBaseCallerNode::WorkingRead {
    Message read;  // The read itself.
    size_t num_modbase_chunks;
    std::atomic_size_t
            num_modbase_chunks_called;  // Number of modbase chunks which have been scored
};

ModBaseCallerNode::ModBaseCallerNode(std::vector<std::unique_ptr<ModBaseRunner>> model_runners,
                                     size_t remora_threads,
                                     size_t block_stride,
                                     size_t max_reads)
        : MessageSink(max_reads),
          m_runners(std::move(model_runners)),
          m_num_input_workers(remora_threads),
          m_block_stride(block_stride),
          m_batch_size(m_runners[0]->batch_size()),
          // TODO -- more principled calculation of output queue size
          m_processed_chunks(10 * max_reads) {
    init_modbase_info();
    for (size_t i = 0; i < m_runners[0]->num_callers(); i++) {
        m_chunk_queues.emplace_back(
                std::make_unique<utils::AsyncQueue<std::unique_ptr<RemoraChunk>>>(m_batch_size *
                                                                                  5));
    }

    // Spin up the processing threads:
    start_threads();
}

ModBaseCallerNode::~ModBaseCallerNode() { terminate_impl(); }

void ModBaseCallerNode::start_threads() {
    m_output_worker = std::make_unique<std::thread>(&ModBaseCallerNode::output_worker_thread, this);

    for (size_t worker_id = 0; worker_id < m_runners.size(); ++worker_id) {
        for (size_t model_id = 0; model_id < m_runners[worker_id]->num_callers(); ++model_id) {
            auto t = std::make_unique<std::thread>(&ModBaseCallerNode::modbasecall_worker_thread,
                                                   this, worker_id, model_id);
            m_runner_workers.push_back(std::move(t));
            ++m_num_active_runner_workers;
        }
    }
    for (size_t i = 0; i < m_num_input_workers; ++i) {
        auto t = std::make_unique<std::thread>(&ModBaseCallerNode::input_worker_thread, this);
        m_input_workers.push_back(std::move(t));
        ++m_num_active_input_workers;
    }
}

void ModBaseCallerNode::terminate_impl() {
    terminate_input_queue();
    for (auto& t : m_input_workers) {
        if (t->joinable()) {
            t->join();
        }
    }
    m_input_workers.clear();
    for (auto& t : m_runner_workers) {
        if (t->joinable()) {
            t->join();
        }
    }
    m_runner_workers.clear();
    if (m_output_worker && m_output_worker->joinable()) {
        m_output_worker->join();
    }
    m_output_worker.reset();
}

void ModBaseCallerNode::restart() {
    for (auto& runner : m_runners) {
        runner->restart();
    }
    for (auto& chunk_queue : m_chunk_queues) {
        chunk_queue->restart();
    }
    restart_input_queue();
    m_processed_chunks.restart();
    start_threads();
}

void ModBaseCallerNode::init_modbase_info() {
    std::vector<std::reference_wrapper<const ModBaseModelConfig>> base_mod_params;
    auto& runner = m_runners[0];
    utils::ModBaseContext context_handler;
    for (size_t caller_id = 0; caller_id < runner->num_callers(); ++caller_id) {
        const auto& params = runner->caller_params(caller_id);
        if (!params.motif.empty()) {
            context_handler.set_context(params.motif, size_t(params.motif_offset));
        }
        base_mod_params.emplace_back(runner->caller_params(caller_id));
        m_num_states += params.base_mod_count;
    }

    auto result = get_modbase_info(base_mod_params);
    m_mod_base_info = std::make_shared<ModBaseInfo>(
            std::move(result.alphabet), std::move(result.long_names), context_handler.encode());

    m_base_prob_offsets[0] = 0;
    m_base_prob_offsets[1] = result.base_counts[0];
    m_base_prob_offsets[2] = m_base_prob_offsets[1] + result.base_counts[1];
    m_base_prob_offsets[3] = m_base_prob_offsets[2] + result.base_counts[2];
}

void serializeVector(const std::vector<unsigned char>& vec, const std::string& filename) {
    // Open a file in binary mode
    std::ofstream file(filename, std::ios::binary);

    // Write the size of the vector (number of elements)
    long size = vec.size();
    file.write(reinterpret_cast<char*>(&size), sizeof(long));

    // Write the vector data
    file.write(reinterpret_cast<const char*>(vec.data()), size * sizeof(unsigned char));

<<<<<<< HEAD
    // Close the file
    file.close();
}

void ModBaseCallerNode::duplex_mod_call(Message message) {
    // Let's do this only for the template strand for now.

    auto read = std::get<DuplexReadPtr>(std::move(message));
    stats::Timer timer;

    {
        nvtx3::scoped_range range{"base_mod_probs_init"};
        // initialize base_mod_probs _before_ we start handing out chunks
        read->read_common.base_mod_probs.resize(read->read_common.seq.size() * m_num_states, 0);
        for (size_t i = 0; i < read->read_common.seq.size(); ++i) {
            // Initialize for what corresponds to 100% canonical base for each position.
            int base_id = utils::BaseInfo::BASE_IDS[read->read_common.seq[i]];
            if (base_id < 0) {
                throw std::runtime_error("Invalid character in sequence.");
=======
        while (true) {
            stats::Timer timer;
            {
                nvtx3::scoped_range range_init{"base_mod_probs_init"};
                // initialize base_mod_probs _before_ we start handing out chunks
                read->read_common.base_mod_probs.resize(read->read_common.seq.size() * m_num_states,
                                                        0);
                for (size_t i = 0; i < read->read_common.seq.size(); ++i) {
                    // Initialize for what corresponds to 100% canonical base for each position.
                    int base_id = utils::BaseInfo::BASE_IDS[read->read_common.seq[i]];
                    if (base_id < 0) {
                        throw std::runtime_error("Invalid character in sequence.");
                    }
                    read->read_common
                            .base_mod_probs[i * m_num_states + m_base_prob_offsets[base_id]] = 1;
                }
>>>>>>> 46bbfddd
            }
            read->read_common.base_mod_probs[i * m_num_states + m_base_prob_offsets[base_id]] = 1;
        }
    }

    read->read_common.mod_base_info = m_mod_base_info;

    {
        auto working_read = std::make_shared<WorkingRead>();
        working_read->num_modbase_chunks = 0;
        working_read->num_modbase_chunks_called = 0;

<<<<<<< HEAD
        // all runners have the same set of callers, so we only need to use the first one
        auto& runner = m_runners[0];
        std::vector<std::vector<std::unique_ptr<RemoraChunk>>> chunks_to_enqueue_by_caller(
                runner->num_callers());

        std::vector<unsigned long> all_context_hits;
=======
            // all runners have the same set of callers, so we only need to use the first one
            auto& runner = m_runners[0];
            std::vector<std::vector<std::unique_ptr<RemoraChunk>>> chunks_to_enqueue_by_caller(
                    runner->num_callers());
            for (size_t caller_id = 0; caller_id < runner->num_callers(); ++caller_id) {
                nvtx3::scoped_range range_gen_chunks{"generate_chunks"};
>>>>>>> 46bbfddd

        for (size_t caller_id = 0; caller_id < runner->num_callers(); ++caller_id) {
            for (const auto& strand_type : {"template", "complement"}) {
                nvtx3::scoped_range range{"generate_chunks"};

                bool is_template_direction = (strcmp(strand_type, "template") == 0);
                auto& simplex_moves = is_template_direction
                                              ? read->stereo_feature_inputs.template_moves
                                              : read->stereo_feature_inputs.complement_moves;

                auto simplex_signal =
                        is_template_direction
                                ? read->stereo_feature_inputs.template_signal
                                : at::flip(read->stereo_feature_inputs.complement_signal, 0);
                ;

                auto simplex_seq = is_template_direction
                                           ? read->stereo_feature_inputs.template_seq
                                           : utils::reverse_complement(
                                                     read->stereo_feature_inputs.complement_seq);

                auto duplex_seq = is_template_direction
                                          ? read->read_common.seq
                                          : utils::reverse_complement(read->read_common.seq);

                auto [moves_offset, target_start, new_move_table, query_start] =
                        utils::realign_moves(simplex_seq, duplex_seq,
                                             simplex_moves);  // TODO: Check that this is OK

                auto signal_len = new_move_table.size() * m_block_stride;
                auto num_moves = std::accumulate(new_move_table.begin(), new_move_table.end(), 0);
                auto new_seq = duplex_seq.substr(target_start, num_moves);
                std::vector<int> sequence_ints = utils::sequence_to_ints(new_seq);

                std::vector<uint64_t> seq_to_sig_map = utils::moves_to_map(
                        new_move_table, m_block_stride, signal_len, num_moves + 1);
                auto& chunks_to_enqueue = chunks_to_enqueue_by_caller.at(caller_id);
                auto& params = runner->caller_params(caller_id);
                auto signal = simplex_signal.slice(0, moves_offset * m_block_stride,
                                                   moves_offset * m_block_stride + signal_len);

                // scale signal based on model parameters
                auto scaled_signal =
                        runner->scale_signal(caller_id, signal, sequence_ints, seq_to_sig_map);

                auto context_samples = (params.context_before + params.context_after);

                // One-hot encodes the kmer at each signal step for input into the network
                ModBaseEncoder encoder(m_block_stride, context_samples, params.bases_before,
                                       params.bases_after);
                encoder.init(sequence_ints, seq_to_sig_map);

                auto context_hits = runner->get_motif_hits(caller_id, new_seq);
                m_num_context_hits += static_cast<int64_t>(context_hits.size());
                chunks_to_enqueue.reserve(context_hits.size());

                for (auto context_hit : context_hits) {
                    nvtx3::scoped_range range_create_chunk{"create_chunk"};
                    auto slice = encoder.get_context(context_hit);
                    // signal
                    auto input_signal = scaled_signal.index({at::indexing::Slice(
                            slice.first_sample, slice.first_sample + slice.num_samples)});
                    if (slice.lead_samples_needed != 0 || slice.tail_samples_needed != 0) {
                        input_signal = at::constant_pad_nd(input_signal,
                                                           {(int64_t)slice.lead_samples_needed,
                                                            (int64_t)slice.tail_samples_needed});
                    }

                    // Update the context hit into the duplex reference context
                    unsigned long context_hit_in_duplex_space;
                    if (is_template_direction) {
                        context_hit_in_duplex_space = context_hit + target_start;
                    } else {
                        context_hit_in_duplex_space = read->read_common.seq.size() -
                                                      (context_hit + target_start +
                                                       1);  // TODO: Do I need a plus one here? Why?
                    }

                    chunks_to_enqueue.push_back(std::make_unique<RemoraChunk>(
                            working_read, input_signal, std::move(slice.data),
                            context_hit_in_duplex_space, is_template_direction));

                    all_context_hits.push_back(context_hit_in_duplex_space);
                    ++working_read->num_modbase_chunks;
                }
            }
        }

        m_chunk_generation_ms += timer.GetElapsedMS();

        if (working_read->num_modbase_chunks != 0) {
            // Hand over our ownership to the working read
            working_read->read = std::move(read);

            // Put the read in the working list
            {
                std::lock_guard<std::mutex> working_reads_lock(m_working_reads_mutex);
                m_working_reads.insert(std::move(working_read));
                ++m_working_reads_size;
            }

            // push the chunks to the chunk queues
            // needs to be done after working_read->read is set as chunks could be processed
            // before we set that value otherwise
            for (size_t caller_id = 0; caller_id < runner->num_callers(); ++caller_id) {
                auto& chunk_queue = m_chunk_queues.at(caller_id);
                auto& chunks_to_enqueue = chunks_to_enqueue_by_caller.at(caller_id);
                for (auto& chunk : chunks_to_enqueue) {
                    chunk_queue->try_push(std::move(chunk));
                }
            }
        } else {
            // No modbases to call, pass directly to next node
            send_message_to_sink(std::move(read));
            ++m_num_non_mod_base_reads_pushed;
        }
    }
}

void ModBaseCallerNode::simplex_mod_call(Message message) {
    auto read = std::get<SimplexReadPtr>(std::move(message));
    stats::Timer timer;
    {
        nvtx3::scoped_range range{"base_mod_probs_init"};
        // initialize base_mod_probs _before_ we start handing out chunks
        read->read_common.base_mod_probs.resize(read->read_common.seq.size() * m_num_states, 0);
        for (size_t i = 0; i < read->read_common.seq.size(); ++i) {
            // Initialize for what corresponds to 100% canonical base for each position.
            int base_id = utils::BaseInfo::BASE_IDS[read->read_common.seq[i]];
            if (base_id < 0) {
                throw std::runtime_error("Invalid character in sequence.");
            }
            read->read_common.base_mod_probs[i * m_num_states + m_base_prob_offsets[base_id]] = 1;
        }
    }
    read->read_common.mod_base_info = m_mod_base_info;

    auto working_read = std::make_shared<WorkingRead>();
    working_read->num_modbase_chunks = 0;
    working_read->num_modbase_chunks_called = 0;

    std::vector<int> sequence_ints = utils::sequence_to_ints(read->read_common.seq);

    // all runners have the same set of callers, so we only need to use the first one
    auto& runner = m_runners[0];
    std::vector<std::vector<std::unique_ptr<RemoraChunk>>> chunks_to_enqueue_by_caller(
            runner->num_callers());
    for (size_t caller_id = 0; caller_id < runner->num_callers(); ++caller_id) {
        nvtx3::scoped_range range{"generate_chunks"};

        auto signal_len = read->read_common.get_raw_data_samples();
        std::vector<uint64_t> seq_to_sig_map =
                utils::moves_to_map(read->read_common.moves, m_block_stride, signal_len,
                                    read->read_common.seq.size() + 1);

        auto& chunks_to_enqueue = chunks_to_enqueue_by_caller.at(caller_id);
        auto& params = runner->caller_params(caller_id);
        auto signal = read->read_common.raw_data;
        if (params.reverse_signal) {
            signal = at::flip(signal, 0);
            std::reverse(std::begin(seq_to_sig_map), std::end(seq_to_sig_map));
            std::transform(std::begin(seq_to_sig_map), std::end(seq_to_sig_map),
                           std::begin(seq_to_sig_map),
                           [signal_len](auto signal_pos) { return signal_len - signal_pos; });
        }

        // scale signal based on model parameters
        auto scaled_signal = runner->scale_signal(caller_id, signal, sequence_ints, seq_to_sig_map);

        auto context_samples = (params.context_before + params.context_after);

        // One-hot encodes the kmer at each signal step for input into the network
        ModBaseEncoder encoder(m_block_stride, context_samples, params.bases_before,
                               params.bases_after);
        encoder.init(sequence_ints, seq_to_sig_map);

        auto context_hits = runner->get_motif_hits(caller_id, read->read_common.seq);
        m_num_context_hits += static_cast<int64_t>(context_hits.size());
        chunks_to_enqueue.reserve(context_hits.size());
        for (auto context_hit : context_hits) {
            nvtx3::scoped_range range{"create_chunk"};
            auto slice = encoder.get_context(context_hit);
            // signal
            auto input_signal = scaled_signal.index({at::indexing::Slice(
                    slice.first_sample, slice.first_sample + slice.num_samples)});
            if (slice.lead_samples_needed != 0 || slice.tail_samples_needed != 0) {
                input_signal = at::constant_pad_nd(
                        input_signal,
                        {(int64_t)slice.lead_samples_needed, (int64_t)slice.tail_samples_needed});
            }
            chunks_to_enqueue.push_back(std::make_unique<RemoraChunk>(
                    working_read, input_signal, std::move(slice.data), context_hit, true));

            ++working_read->num_modbase_chunks;
        }
    }
    m_chunk_generation_ms += timer.GetElapsedMS();

    if (working_read->num_modbase_chunks != 0) {
        // Hand over our ownership to the working read
        working_read->read = std::move(read);

        // Put the read in the working list
        {
            std::lock_guard<std::mutex> working_reads_lock(m_working_reads_mutex);
            m_working_reads.insert(std::move(working_read));
            ++m_working_reads_size;
        }

        // push the chunks to the chunk queues
        // needs to be done after working_read->read is set as chunks could be processed
        // before we set that value otherwise
        for (size_t caller_id = 0; caller_id < runner->num_callers(); ++caller_id) {
            auto& chunk_queue = m_chunk_queues.at(caller_id);
            auto& chunks_to_enqueue = chunks_to_enqueue_by_caller.at(caller_id);
            for (auto& chunk : chunks_to_enqueue) {
                chunk_queue->try_push(std::move(chunk));
            }
        }
    } else {
        // No modbases to call, pass directly to next node
        send_message_to_sink(std::move(read));
        ++m_num_non_mod_base_reads_pushed;
    }
}

void ModBaseCallerNode::input_worker_thread() {
    at::InferenceMode inference_mode_guard;

    Message message;
    while (get_input_message(message)) {
        // If this message isn't a read, just forward it to the sink.
        if (!is_read_message(message)) {
            send_message_to_sink(std::move(message));
        } else if (std::holds_alternative<SimplexReadPtr>(message)) {
            simplex_mod_call(std::move(message));
        } else if (std::holds_alternative<DuplexReadPtr>(message)) {
            duplex_mod_call(std::move(message));
        }
    }

    int num_remaining_workers = --m_num_active_input_workers;
    if (num_remaining_workers == 0) {
        for (auto& chunk_queue : m_chunk_queues) {
            chunk_queue->terminate();
        }
    }
}

void ModBaseCallerNode::modbasecall_worker_thread(size_t worker_id, size_t caller_id) {
    at::InferenceMode inference_mode_guard;

    auto& runner = m_runners[worker_id];
    auto& chunk_queue = m_chunk_queues[caller_id];

    std::vector<std::unique_ptr<RemoraChunk>> batched_chunks;
    auto last_chunk_reserve_time = std::chrono::system_clock::now();

    size_t previous_chunk_count = 0;
    while (true) {
        nvtx3::scoped_range range{"modbasecall_worker_thread"};
        // Repeatedly attempt to complete the current batch with one acquisition of the
        // chunk queue mutex.
        auto grab_chunk = [&batched_chunks](std::unique_ptr<RemoraChunk> chunk) {
            batched_chunks.push_back(std::move(chunk));
        };
        const auto status = chunk_queue->process_and_pop_n_with_timeout(
                grab_chunk, m_batch_size - batched_chunks.size(),
                last_chunk_reserve_time + FORCE_TIMEOUT);
        if (status == utils::AsyncQueueStatus::Terminate) {
            break;
        }

        // Reset timeout.
        last_chunk_reserve_time = std::chrono::system_clock::now();

        // We have just grabbed a number of chunks (0 in the case of timeout) from
        // the chunk queue and added them to batched_chunks.  Insert those chunks
        // into the model input tensors.
        for (size_t chunk_idx = previous_chunk_count; chunk_idx < batched_chunks.size();
             ++chunk_idx) {
            assert(chunk_idx < m_batch_size);
            const auto& chunk = batched_chunks[chunk_idx];
            runner->accept_chunk(int(caller_id), int(chunk_idx), chunk->signal,
                                 chunk->encoded_kmers);
        }

        // If we have a complete batch, or we have a partial batch and timed out,
        // then call what we have.
        if (batched_chunks.size() == m_batch_size ||
            (status == utils::AsyncQueueStatus::Timeout && !batched_chunks.empty())) {
            // Input tensor is full, let's get scores.
            call_current_batch(worker_id, caller_id, batched_chunks);
        }

        previous_chunk_count = batched_chunks.size();
    }

    // Basecall any remaining chunks.
    if (!batched_chunks.empty()) {
        call_current_batch(worker_id, caller_id, batched_chunks);
    }

    // Reduce the count of active model callers.  If this was the last active
    // model caller also send termination signal to sink
    int num_remaining_callers = --m_num_active_runner_workers;
    if (num_remaining_callers == 0) {
        m_processed_chunks.terminate();
    }
}

void ModBaseCallerNode::call_current_batch(
        size_t worker_id,
        size_t caller_id,
        std::vector<std::unique_ptr<RemoraChunk>>& batched_chunks) {
    nvtx3::scoped_range loop{"call_current_batch"};

    dorado::stats::Timer timer;
    auto results = m_runners[worker_id]->call_chunks(int(caller_id), int(batched_chunks.size()));
    m_call_chunks_ms += timer.GetElapsedMS();

    // Convert results to float32 with one call and address via a raw pointer,
    // to avoid huge libtorch indexing overhead.
    auto results_f32 = results.to(at::ScalarType::Float);
    assert(results_f32.is_contiguous());
    const auto* const results_f32_ptr = results_f32.data_ptr<float>();

    auto row_size = results.size(1);

    // Put results into chunk
    for (size_t i = 0; i < batched_chunks.size(); ++i) {
        auto& chunk = batched_chunks[i];
        chunk->scores.resize(row_size);
        std::memcpy(chunk->scores.data(), &results_f32_ptr[i * row_size], row_size * sizeof(float));
        m_processed_chunks.try_push(std::move(chunk));
    }

    batched_chunks.clear();
    ++m_num_batches_called;
}

void ModBaseCallerNode::output_worker_thread() {
    at::InferenceMode inference_mode_guard;

    // The m_processed_chunks lock is sufficiently contended that it's worth taking all
    // chunks available once we obtain it.
    std::vector<std::unique_ptr<RemoraChunk>> processed_chunks;
    auto grab_chunk = [&processed_chunks](std::unique_ptr<RemoraChunk> chunk) {
        processed_chunks.push_back(std::move(chunk));
    };
    while (m_processed_chunks.process_and_pop_n(grab_chunk, m_processed_chunks.capacity()) ==
           utils::AsyncQueueStatus::Success) {
        nvtx3::scoped_range range{"modbase_output_worker_thread"};

        std::vector<std::shared_ptr<WorkingRead>> completed_reads;

        for (const auto& chunk : processed_chunks) {
            auto working_read = chunk->working_read;
            auto& source_read = working_read->read;
            auto& source_read_common = get_read_common_data(source_read);

            int64_t result_pos = chunk->context_hit;

            int64_t offset;
            const auto& baseIds = utils::BaseInfo::BASE_IDS;
            const auto& seq = source_read_common.seq[result_pos];

            offset = chunk->is_template_direction
                             ? m_base_prob_offsets[baseIds[seq]]
                             : m_base_prob_offsets[baseIds[dorado::utils::complement_table[seq]]];

            auto num_chunk_scores = chunk->scores.size();
            for (size_t i = 0; i < num_chunk_scores; ++i) {
                source_read_common.base_mod_probs[m_num_states * result_pos + offset + i] =
                        static_cast<uint8_t>(std::min(std::floor(chunk->scores[i] * 256), 255.0f));
            }
            // If all chunks for the read associated with this chunk have now been called,
            // add it to the completed_reads vector for subsequent sending on to the sink.
            auto num_chunks_called = ++working_read->num_modbase_chunks_called;
            if (num_chunks_called == working_read->num_modbase_chunks) {
                completed_reads.push_back(std::move(working_read));
            }
        }
        processed_chunks.clear();

        // Remove any completed reads from the working reads set while holding its mutex.
        if (!completed_reads.empty()) {
            std::lock_guard<std::mutex> working_reads_lock(m_working_reads_mutex);
            for (auto& completed_read : completed_reads) {
                auto read_iter = m_working_reads.find(completed_read);
                if (read_iter != m_working_reads.end()) {
                    m_working_reads.erase(read_iter);
                } else {
                    auto read_id = get_read_common_data(completed_read->read).read_id;
                    throw std::runtime_error("Expected to find read id " + read_id +
                                             " in working reads set but it doesn't exist.");
                }
            }
            m_working_reads_size -= completed_reads.size();
        }

        // Send completed reads on to the sink.
        for (auto& completed_read : completed_reads) {
            send_message_to_sink(std::move(completed_read->read));
            ++m_num_mod_base_reads_pushed;
        }
    }
}

std::unordered_map<std::string, double> ModBaseCallerNode::sample_stats() const {
    stats::NamedStats stats = stats::from_obj(m_work_queue);
    for (const auto& runner : m_runners) {
        const auto runner_stats = stats::from_obj(*runner);
        stats.insert(runner_stats.begin(), runner_stats.end());
    }
    stats["batches_called"] = double(m_num_batches_called);
    stats["partial_batches_called"] = double(m_num_partial_batches_called);
    stats["input_chunks_sleeps"] = double(m_num_input_chunks_sleeps);
    stats["call_chunks_ms"] = double(m_call_chunks_ms);
    stats["context_hits"] = double(m_num_context_hits);
    stats["mod_base_reads_pushed"] = double(m_num_mod_base_reads_pushed);
    stats["non_mod_base_reads_pushed"] = double(m_num_non_mod_base_reads_pushed);
    stats["chunk_generation_ms"] = double(m_chunk_generation_ms);
    stats["working_reads_items"] = double(m_working_reads_size);
    return stats;
}

}  // namespace dorado<|MERGE_RESOLUTION|>--- conflicted
+++ resolved
@@ -159,7 +159,6 @@
     // Write the vector data
     file.write(reinterpret_cast<const char*>(vec.data()), size * sizeof(unsigned char));
 
-<<<<<<< HEAD
     // Close the file
     file.close();
 }
@@ -179,24 +178,6 @@
             int base_id = utils::BaseInfo::BASE_IDS[read->read_common.seq[i]];
             if (base_id < 0) {
                 throw std::runtime_error("Invalid character in sequence.");
-=======
-        while (true) {
-            stats::Timer timer;
-            {
-                nvtx3::scoped_range range_init{"base_mod_probs_init"};
-                // initialize base_mod_probs _before_ we start handing out chunks
-                read->read_common.base_mod_probs.resize(read->read_common.seq.size() * m_num_states,
-                                                        0);
-                for (size_t i = 0; i < read->read_common.seq.size(); ++i) {
-                    // Initialize for what corresponds to 100% canonical base for each position.
-                    int base_id = utils::BaseInfo::BASE_IDS[read->read_common.seq[i]];
-                    if (base_id < 0) {
-                        throw std::runtime_error("Invalid character in sequence.");
-                    }
-                    read->read_common
-                            .base_mod_probs[i * m_num_states + m_base_prob_offsets[base_id]] = 1;
-                }
->>>>>>> 46bbfddd
             }
             read->read_common.base_mod_probs[i * m_num_states + m_base_prob_offsets[base_id]] = 1;
         }
@@ -209,21 +190,12 @@
         working_read->num_modbase_chunks = 0;
         working_read->num_modbase_chunks_called = 0;
 
-<<<<<<< HEAD
         // all runners have the same set of callers, so we only need to use the first one
         auto& runner = m_runners[0];
         std::vector<std::vector<std::unique_ptr<RemoraChunk>>> chunks_to_enqueue_by_caller(
                 runner->num_callers());
 
         std::vector<unsigned long> all_context_hits;
-=======
-            // all runners have the same set of callers, so we only need to use the first one
-            auto& runner = m_runners[0];
-            std::vector<std::vector<std::unique_ptr<RemoraChunk>>> chunks_to_enqueue_by_caller(
-                    runner->num_callers());
-            for (size_t caller_id = 0; caller_id < runner->num_callers(); ++caller_id) {
-                nvtx3::scoped_range range_gen_chunks{"generate_chunks"};
->>>>>>> 46bbfddd
 
         for (size_t caller_id = 0; caller_id < runner->num_callers(); ++caller_id) {
             for (const auto& strand_type : {"template", "complement"}) {
