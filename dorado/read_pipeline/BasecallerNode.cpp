#include "BasecallerNode.h"

#include "../decode/CPUDecoder.h"
#include "utils/stats.h"
#include "utils/stitch.h"

#include <nvtx3/nvtx3.hpp>

#include <chrono>
#include <cstdlib>
#include <memory>

#if defined(__APPLE__) && !defined(__x86_64__)
#include "utils/metal_utils.h"
#endif

using namespace std::chrono_literals;
using namespace torch::indexing;

namespace dorado {

void BasecallerNode::input_worker_thread() {
    Message message;
<<<<<<< HEAD
    while (get_input_message(message)) {
        if (std::holds_alternative<CandidatePairRejectedMessage>(message)) {
=======

    while (m_work_queue.try_pop(message)) {
        // If this message isn't a read, just forward it to the sink.
        if (!std::holds_alternative<std::shared_ptr<Read>>(message)) {
>>>>>>> 4b2553b3
            send_message_to_sink(std::move(message));
            continue;
        }

        // If this message isn't a read, we'll get a bad_variant_access exception.
        auto read = std::get<std::shared_ptr<Read>>(message);
        // If a read has already been basecalled, just send it to the sink without basecalling again
        // TODO: This is necessary because some reads (e.g failed Stereo Encoding) will be passed
        // to the basecaller node having already been called. This should be fixed in the future with
        // support for graphs of nodes rather than linear pipelines.
        if (!read->seq.empty()) {
            send_message_to_sink(std::move(read));
            continue;
        }
        // Now that we have acquired a read, wait until we can push to chunks_in
        while (true) {
            // Chunk up the read and put the chunks into the pending chunk list.
            size_t raw_size =
                    read->raw_data.sizes()[read->raw_data.sizes().size() - 1];  // Time dimension.

            size_t offset = 0;
            size_t chunk_in_read_idx = 0;
            size_t signal_chunk_step = m_chunk_size - m_overlap;
            std::vector<std::shared_ptr<Chunk>> read_chunks;
            read_chunks.push_back(
                    std::make_shared<Chunk>(read, offset, chunk_in_read_idx++, m_chunk_size));
            read->num_chunks = 1;
            auto last_chunk_offset = raw_size - m_chunk_size;
            auto misalignment = last_chunk_offset % m_model_stride;
            if (misalignment != 0) {
                // move last chunk start to the next stride boundary. we'll zero pad any excess samples required.
                last_chunk_offset += m_model_stride - misalignment;
            }
            while (offset + m_chunk_size < raw_size) {
                offset = std::min(offset + signal_chunk_step, last_chunk_offset);
                read_chunks.push_back(
                        std::make_shared<Chunk>(read, offset, chunk_in_read_idx++, m_chunk_size));
                read->num_chunks++;
            }
            read->called_chunks.resize(read->num_chunks);
            read->num_chunks_called.store(0);

            // Put the read in the working list
            {
                std::lock_guard working_reads_lock(m_working_reads_mutex);
                m_working_reads.insert(std::move(read));
                ++m_working_reads_size;
            }

            for (auto &chunk : read_chunks) {
                m_chunks_in.try_push(std::move(chunk));
            }

            break;  // Go back to watching the input reads
        }
    }

    // Notify the basecaller threads that it is safe to gracefully terminate the basecaller
    m_chunks_in.terminate();
}

void BasecallerNode::basecall_current_batch(int worker_id) {
    NVTX3_FUNC_RANGE();
    auto model_runner = m_model_runners[worker_id];
    dorado::stats::Timer timer;
    auto decode_results = model_runner->call_chunks(m_batched_chunks[worker_id].size());
    m_call_chunks_ms += timer.GetElapsedMS();

    for (size_t i = 0; i < m_batched_chunks[worker_id].size(); i++) {
        m_batched_chunks[worker_id][i]->seq = decode_results[i].sequence;
        m_batched_chunks[worker_id][i]->qstring = decode_results[i].qstring;
        m_batched_chunks[worker_id][i]->moves = decode_results[i].moves;
    }

    for (auto &complete_chunk : m_batched_chunks[worker_id]) {
        m_processed_chunks.try_push(std::move(complete_chunk));
    }

    m_batched_chunks[worker_id].clear();
    ++m_num_batches_called;
}

void BasecallerNode::working_reads_manager() {
    std::shared_ptr<Chunk> chunk;
    while (m_processed_chunks.try_pop(chunk) == utils::AsyncQueueStatus::Success) {
        nvtx3::scoped_range loop{"working_reads_manager"};

        auto source_read = chunk->source_read.lock();
        source_read->called_chunks[chunk->idx_in_read] = chunk;
        auto num_chunks_called = ++source_read->num_chunks_called;
        if (num_chunks_called == source_read->num_chunks) {
            utils::stitch_chunks(source_read);
            ++m_called_reads_pushed;
            m_num_bases_processed += source_read->seq.length();
            m_num_samples_processed += source_read->raw_data.size(0);

            std::shared_ptr<Read> found_read;
            {
                std::unique_lock<std::mutex> working_reads_lock(m_working_reads_mutex);
                auto read_iter = m_working_reads.find(source_read);
                if (read_iter != m_working_reads.end()) {
                    (*read_iter)->model_name = m_model_name;
                    (*read_iter)->mean_qscore_start_pos = m_mean_qscore_start_pos;
                    found_read = std::move(*read_iter);
                    m_working_reads.erase(read_iter);
                    --m_working_reads_size;
                } else {
                    throw std::runtime_error("Expected to find read id " + source_read->read_id +
                                             " in working reads cache but it doesn't exist.");
                }
            }
            send_message_to_sink(std::move(found_read));
        }
    }
}

void BasecallerNode::basecall_worker_thread(int worker_id) {
#if defined(__APPLE__) && !defined(__x86_64__)
    // Model execution creates GPU-related autorelease objects.
    utils::ScopedAutoReleasePool autorelease_pool;
#endif
    auto last_chunk_reserve_time = std::chrono::system_clock::now();
    int batch_size = m_model_runners[worker_id]->batch_size();
    std::shared_ptr<Chunk> chunk;
<<<<<<< HEAD
    while (true) {
        const auto pop_status = m_chunks_in.try_pop_until(
                chunk, last_chunk_reserve_time + std::chrono::milliseconds(m_batch_timeout_ms));

        if (pop_status == utils::AsyncQueueStatus::Terminate) {
            break;
        }

        if (pop_status == utils::AsyncQueueStatus::Timeout) {
            // try_pop_until timed out without getting a new chunk.
=======
    while (m_chunks_in.try_pop_until(
            chunk, last_chunk_reserve_time + std::chrono::milliseconds(m_batch_timeout_ms))) {
        // If chunk is empty, then try_pop_until timed out without getting a new chunk.
        if (!chunk) {
>>>>>>> 4b2553b3
            if (!m_batched_chunks[worker_id].empty()) {
                // get scores for whatever chunks are available.
                basecall_current_batch(worker_id);
            }

            last_chunk_reserve_time = std::chrono::system_clock::now();
            continue;
        }

        // There's chunks to get_scores, so let's add them to our input tensor
        // FIXME -- it should not be possible to for this condition to be untrue.
        if (m_batched_chunks[worker_id].size() != batch_size) {
            // Copy the chunk into the input tensor
            std::shared_ptr<Read> source_read = chunk->source_read.lock();

            auto input_slice = source_read->raw_data.index(
                    {Ellipsis, Slice(chunk->input_offset, chunk->input_offset + m_chunk_size)});
            size_t slice_size;
            if (input_slice.ndimension() == 1) {
                slice_size = input_slice.size(0);
            } else {
                slice_size = input_slice.sizes()[1];
            }

            // repeat-pad any non-full chunks
            // Stereo and Simplex encoding need to be treated differently
            if (slice_size != m_chunk_size) {
                if (input_slice.ndimension() == 1) {
                    auto [n, overhang] = std::div((int)m_chunk_size, (int)slice_size);
                    input_slice = torch::concat(
                            {input_slice.repeat({n}),
                             input_slice.index({Ellipsis, torch::indexing::Slice(0, overhang)})});
                } else if (input_slice.ndimension() == 2) {
                    auto [n, overhang] = std::div((int)m_chunk_size, (int)slice_size);
                    input_slice = torch::concat(
                            {input_slice.repeat({1, n}),
                             input_slice.index({Ellipsis, torch::indexing::Slice(0, overhang)})},
                            1);
                }
            }

            // Insert the chunk in the input tensor
            m_model_runners[worker_id]->accept_chunk(
                    static_cast<int>(m_batched_chunks[worker_id].size()), input_slice);

            m_batched_chunks[worker_id].push_back(chunk);

            last_chunk_reserve_time = std::chrono::system_clock::now();
        }

        if (m_batched_chunks[worker_id].size() == batch_size) {
            // Input tensor is full, let's get_scores.
            basecall_current_batch(worker_id);
        }
        chunk.reset();
    }

    if (!m_batched_chunks[worker_id].empty()) {
        basecall_current_batch(worker_id);
    }

    // Reduce the count of active runner threads.  If this was the last active
    // thread also send termination signal to sink
    int num_remaining_runners = --m_num_active_model_runners;
    if (num_remaining_runners == 0) {
        // runners can share a caller, so shutdown when all runners are done
        // rather than terminating each runner as it finishes
        for (auto &runner : m_model_runners) {
            runner->terminate();
        }
        m_processed_chunks.terminate();
    }
}

namespace {

// Calculates the input queue size.
size_t CalcMaxChunksIn(const std::vector<Runner> &model_runners) {
    // Allow 5 batches per model runner on the chunks_in queue
    size_t max_chunks_in = 0;
    // Allows optimal batch size to be used for every GPU
    for (auto &runner : model_runners) {
        max_chunks_in += runner->batch_size() * 5;
    }
    return max_chunks_in;
}

}  // namespace

BasecallerNode::BasecallerNode(std::vector<Runner> model_runners,
                               size_t overlap,
                               int batch_timeout_ms,
                               std::string model_name,
                               size_t max_reads,
                               const std::string &node_name,
                               bool in_duplex_pipeline,
                               uint32_t read_mean_qscore_start_pos)
        : MessageSink(max_reads),
          m_model_runners(std::move(model_runners)),
          m_chunk_size(m_model_runners.front()->chunk_size()),
          m_overlap(overlap),
          m_model_stride(m_model_runners.front()->model_stride()),
          m_batch_timeout_ms(batch_timeout_ms),
          m_model_name(std::move(model_name)),
          m_max_reads(max_reads),
          m_in_duplex_pipeline(in_duplex_pipeline),
          m_mean_qscore_start_pos(read_mean_qscore_start_pos),
          m_chunks_in(CalcMaxChunksIn(m_model_runners)),
          m_processed_chunks(CalcMaxChunksIn(m_model_runners)),
          m_node_name(node_name) {
    // Setup worker state
    const size_t num_workers = m_model_runners.size();
    m_batched_chunks.resize(num_workers);

    initialization_time = std::chrono::system_clock::now();

    // Spin up any workers last so that we're not mutating |this| underneath them
    start_threads();
}

void BasecallerNode::start_threads() {
    m_input_worker = std::make_unique<std::thread>([this] { input_worker_thread(); });
    const size_t num_workers = m_model_runners.size();
    m_working_reads_managers.resize(num_workers / 2);
    for (int i = 0; i < m_working_reads_managers.size(); i++) {
        m_working_reads_managers[i] = std::thread([this] { working_reads_manager(); });
    }
    m_basecall_workers.resize(num_workers);
    for (int i = 0; i < static_cast<int>(num_workers); i++) {
        m_basecall_workers[i] = std::thread([this, i] { basecall_worker_thread(i); });
    }
    m_num_active_model_runners = num_workers;
}

void BasecallerNode::terminate_impl() {
    terminate_input_queue();
    if (m_input_worker && m_input_worker->joinable()) {
        m_input_worker->join();
    }
    m_input_worker.reset();
    for (auto &t : m_basecall_workers) {
        if (t.joinable()) {
            t.join();
        }
    }
    m_basecall_workers.clear();
    for (auto &t : m_working_reads_managers) {
        if (t.joinable()) {
            t.join();
        }
    }
    m_working_reads_managers.clear();
    termination_time = std::chrono::system_clock::now();
}

void BasecallerNode::restart() {
    for (auto &runner : m_model_runners) {
        runner->restart();
    }
    restart_input_queue();
    m_chunks_in.restart();
    m_processed_chunks.restart();
    start_threads();
}

stats::NamedStats BasecallerNode::sample_stats() const {
    stats::NamedStats stats = stats::from_obj(m_work_queue);
    for (const auto &runner : m_model_runners) {
        const auto runner_stats = stats::from_obj(*runner);
        stats.insert(runner_stats.begin(), runner_stats.end());
    }
    stats["batches_called"] = m_num_batches_called;
    stats["partial_batches_called"] = m_num_partial_batches_called;
    stats["call_chunks_ms"] = m_call_chunks_ms;
    stats["called_reads_pushed"] = m_called_reads_pushed;
    stats["working_reads_items"] = m_working_reads_size;
    stats["bases_processed"] = m_num_bases_processed;
    stats["samples_processed"] = m_num_samples_processed;
    return stats;
}

}  // namespace dorado<|MERGE_RESOLUTION|>--- conflicted
+++ resolved
@@ -21,15 +21,9 @@
 
 void BasecallerNode::input_worker_thread() {
     Message message;
-<<<<<<< HEAD
+
     while (get_input_message(message)) {
-        if (std::holds_alternative<CandidatePairRejectedMessage>(message)) {
-=======
-
-    while (m_work_queue.try_pop(message)) {
-        // If this message isn't a read, just forward it to the sink.
         if (!std::holds_alternative<std::shared_ptr<Read>>(message)) {
->>>>>>> 4b2553b3
             send_message_to_sink(std::move(message));
             continue;
         }
@@ -154,7 +148,6 @@
     auto last_chunk_reserve_time = std::chrono::system_clock::now();
     int batch_size = m_model_runners[worker_id]->batch_size();
     std::shared_ptr<Chunk> chunk;
-<<<<<<< HEAD
     while (true) {
         const auto pop_status = m_chunks_in.try_pop_until(
                 chunk, last_chunk_reserve_time + std::chrono::milliseconds(m_batch_timeout_ms));
@@ -165,12 +158,6 @@
 
         if (pop_status == utils::AsyncQueueStatus::Timeout) {
             // try_pop_until timed out without getting a new chunk.
-=======
-    while (m_chunks_in.try_pop_until(
-            chunk, last_chunk_reserve_time + std::chrono::milliseconds(m_batch_timeout_ms))) {
-        // If chunk is empty, then try_pop_until timed out without getting a new chunk.
-        if (!chunk) {
->>>>>>> 4b2553b3
             if (!m_batched_chunks[worker_id].empty()) {
                 // get scores for whatever chunks are available.
                 basecall_current_batch(worker_id);
