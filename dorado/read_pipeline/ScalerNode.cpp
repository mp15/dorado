#include "ScalerNode.h"

#include "utils/tensor_utils.h"
#include "utils/trim.h"

#include <spdlog/spdlog.h>

#include <algorithm>
#include <chrono>
#include <utility>

#define EPS 1e-9f

using namespace std::chrono_literals;
using Slice = torch::indexing::Slice;

namespace dorado {

std::pair<float, float> ScalerNode::normalisation(const torch::Tensor& x) {
    // Calculate shift and scale factors for normalisation.
    auto quantiles = dorado::utils::quantile_counting(
            x, torch::tensor({m_scaling_params.quantile_a, m_scaling_params.quantile_b}));
    float q_a = quantiles[0].item<float>();
    float q_b = quantiles[1].item<float>();
    float shift = std::max(10.0f, m_scaling_params.shift_multiplier * (q_a + q_b));
    float scale = std::max(1.0f, m_scaling_params.scale_multiplier * (q_b - q_a));
    return {shift, scale};
}

std::pair<float, float> ScalerNode::med_mad(torch::Tensor& x) {
    // See https://en.wikipedia.org/wiki/Median_absolute_deviation
    //  (specifically the "Relation to standard deviation" section)
    constexpr float factor = 1.4826;
    //Calculate signal median and median absolute deviation
    auto med = x.median();
    auto mad = torch::median(torch::abs(x - med)) * factor + EPS;
    return {med.item<float>(), mad.item<float>()};
}

void ScalerNode::worker_thread() {
    Message message;
    while (m_work_queue.try_pop(message)) {
        // If this message isn't a read, we'll get a bad_variant_access exception.
        auto read = std::get<std::shared_ptr<Read>>(message);

<<<<<<< HEAD
        const auto [shift, scale] = m_scaling_params.quantile_scaling
                                            ? normalisation(read->raw_data)
                                            : med_mad(read->raw_data);
        read->scaling_method = m_scaling_params.quantile_scaling ? "quantile" : "med_mad";
=======
        assert(read->raw_data.dtype() == torch::kInt16);
        const auto [shift, scale] = normalisation(read->raw_data);
>>>>>>> ba40e53e
        // raw_data comes from DataLoader with dtype int16.  We send it on as float16 after
        // shifting/scaling in float32 form.
        read->raw_data = ((read->raw_data.to(torch::kFloat) - shift) / scale).to(torch::kFloat16);

        // move the shift and scale into pA.
        read->scale = read->scaling * scale;
        read->shift = read->scaling * (shift + read->offset);

        // 8000 value may be changed in future. Currently this is found to work well.
        int max_samples = std::min(8000, static_cast<int>(read->raw_data.size(0) / 2));
        int trim_start =
                utils::trim(read->raw_data.index({Slice(torch::indexing::None, max_samples)}));

        read->raw_data = read->raw_data.index({Slice(trim_start, torch::indexing::None)});
        read->num_trimmed_samples = trim_start;

        // Pass the read to the next node
        send_message_to_sink(read);
    }

    int num_worker_threads = --m_num_worker_threads;
}

ScalerNode::ScalerNode(const SignalNormalisationParams& config,
                       int num_worker_threads,
                       size_t max_reads)
        : MessageSink(max_reads),
          m_scaling_params(config),
          m_num_worker_threads(num_worker_threads) {
    for (int i = 0; i < m_num_worker_threads; i++) {
        std::unique_ptr<std::thread> scaler_worker_thread =
                std::make_unique<std::thread>(&ScalerNode::worker_thread, this);
        worker_threads.push_back(std::move(scaler_worker_thread));
    }
}

void ScalerNode::terminate_impl() {
    terminate_input_queue();

    // Wait for all the Scaler Node's worker threads to terminate
    for (auto& t : worker_threads) {
        if (t->joinable()) {
            t->join();
        }
    }
}

stats::NamedStats ScalerNode::sample_stats() const { return stats::from_obj(m_work_queue); }

}  // namespace dorado<|MERGE_RESOLUTION|>--- conflicted
+++ resolved
@@ -27,7 +27,7 @@
     return {shift, scale};
 }
 
-std::pair<float, float> ScalerNode::med_mad(torch::Tensor& x) {
+std::pair<float, float> ScalerNode::med_mad(const torch::Tensor& x) {
     // See https://en.wikipedia.org/wiki/Median_absolute_deviation
     //  (specifically the "Relation to standard deviation" section)
     constexpr float factor = 1.4826;
@@ -42,16 +42,12 @@
     while (m_work_queue.try_pop(message)) {
         // If this message isn't a read, we'll get a bad_variant_access exception.
         auto read = std::get<std::shared_ptr<Read>>(message);
-
-<<<<<<< HEAD
+        assert(read->raw_data.dtype() == torch::kInt16);
         const auto [shift, scale] = m_scaling_params.quantile_scaling
                                             ? normalisation(read->raw_data)
                                             : med_mad(read->raw_data);
         read->scaling_method = m_scaling_params.quantile_scaling ? "quantile" : "med_mad";
-=======
-        assert(read->raw_data.dtype() == torch::kInt16);
-        const auto [shift, scale] = normalisation(read->raw_data);
->>>>>>> ba40e53e
+
         // raw_data comes from DataLoader with dtype int16.  We send it on as float16 after
         // shifting/scaling in float32 form.
         read->raw_data = ((read->raw_data.to(torch::kFloat) - shift) / scale).to(torch::kFloat16);
