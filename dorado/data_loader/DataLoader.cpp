--- conflicted
+++ resolved
@@ -131,11 +131,7 @@
     new_read->attributes.num_samples = read_data.num_samples;
     new_read->attributes.channel_number = read_data.channel;
     new_read->attributes.start_time = start_time;
-<<<<<<< HEAD
-    new_read->run_id = run_info_data->acquisition__id;
-=======
     new_read->run_id = run_info_data->acquisition_id;
->>>>>>> 2247a028
     new_read->start_sample = read_data.start_sample;
     new_read->end_sample = read_data.start_sample + read_data.num_samples;
     new_read->flowcell_id = run_info_data->flow_cell_id;
