--- conflicted
+++ resolved
@@ -204,55 +204,6 @@
         reads_already_processed = resume_loader.get_processed_read_ids();
     }
 
-<<<<<<< HEAD
-    ReadToBamType read_converter(*converted_reads_sink, emit_moves, rna,
-                                 thread_allocations.read_converter_threads,
-                                 methylation_threshold_pct);
-    ReadFilterNode read_filter_node(read_converter, min_qscore,
-                                    default_parameters.min_seqeuence_length, {},
-                                    thread_allocations.read_filter_threads);
-
-    std::unique_ptr<ModBaseCallerNode> mod_base_caller_node;
-    MessageSink* basecaller_node_sink = static_cast<MessageSink*>(&read_filter_node);
-    if (!remora_runners.empty()) {
-        mod_base_caller_node = std::make_unique<ModBaseCallerNode>(
-                read_filter_node, std::move(remora_runners),
-                thread_allocations.remora_threads * num_devices, model_stride, remora_batch_size);
-        basecaller_node_sink = static_cast<MessageSink*>(mod_base_caller_node.get());
-    }
-    const int kBatchTimeoutMS = 100;
-    BasecallerNode basecaller_node(*basecaller_node_sink, std::move(runners), overlap,
-                                   kBatchTimeoutMS, model_name, 1000, "BasecallerNode",
-                                   get_model_mean_qscore_start_pos(model_config));
-
-    if (model_name.rfind("dna_r9.4.1", 0) == 0) {
-        spdlog::debug("- using medmad scaling");
-    }
-
-    ScalerNode scaler_node(basecaller_node, model_config.signal_norm_params,
-                           thread_allocations.scaler_node_threads);
-
-    DataLoader loader(scaler_node, "cpu", thread_allocations.loader_threads, max_reads, read_list,
-                      reads_already_processed);
-
-    // Setup stats counting
-    std::unique_ptr<dorado::stats::StatsSampler> stats_sampler;
-    std::vector<dorado::stats::StatsReporter> stats_reporters;
-    using dorado::stats::make_stats_reporter;
-    stats_reporters.push_back(make_stats_reporter(basecaller_node));
-    if (mod_base_caller_node) {
-        stats_reporters.push_back(make_stats_reporter(*mod_base_caller_node));
-    }
-    if (aligner) {
-        stats_reporters.push_back(make_stats_reporter(*aligner));
-    }
-    stats_reporters.push_back(make_stats_reporter(*bam_writer));
-    stats_reporters.push_back(make_stats_reporter(loader));
-    stats_reporters.push_back(make_stats_reporter(scaler_node));
-    stats_reporters.push_back(make_stats_reporter(read_filter_node));
-
-=======
->>>>>>> ba40e53e
     std::vector<dorado::stats::StatsCallable> stats_callables;
     ProgressTracker tracker(num_reads, duplex);
     stats_callables.push_back(
