#include "Version.h"
#include "data_loader/DataLoader.h"
#include "decode/CPUDecoder.h"
#include "nn/CRFModel.h"
#include "utils/basecaller_utils.h"
#include "utils/models.h"
#if DORADO_GPU_BUILD
#ifdef __APPLE__
#include "nn/MetalCRFModel.h"
#else
#include "nn/CudaCRFModel.h"
#include "utils/cuda_utils.h"
#endif
#endif  // DORADO_GPU_BUILD
#include "nn/ModBaseRunner.h"
#include "nn/ModelRunner.h"
#include "read_pipeline/AlignerNode.h"
#include "read_pipeline/BasecallerNode.h"
#include "read_pipeline/HtsReader.h"
#include "read_pipeline/HtsWriter.h"
#include "read_pipeline/ModBaseCallerNode.h"
#include "read_pipeline/ProgressTracker.h"
#include "read_pipeline/ReadFilterNode.h"
#include "read_pipeline/ReadToBamTypeNode.h"
#include "read_pipeline/ResumeLoaderNode.h"
#include "read_pipeline/ScalerNode.h"
#include "utils/bam_utils.h"
#include "utils/cli_utils.h"
#include "utils/log_utils.h"
#include "utils/parameters.h"
#include "utils/stats.h"

#include <argparse.hpp>
#include <htslib/sam.h>
#include <spdlog/spdlog.h>

#include <algorithm>
#include <filesystem>
#include <fstream>
#include <iostream>
#include <memory>
#include <sstream>
#include <thread>

namespace dorado {

using dorado::utils::default_parameters;
using namespace std::chrono_literals;

void setup(std::vector<std::string> args,
           const std::filesystem::path& model_path,
           const std::string& data_path,
           const std::string& remora_models,
           const std::string& device,
           const std::string& ref,
           size_t chunk_size,
           size_t overlap,
           size_t batch_size,
           size_t num_runners,
           size_t remora_batch_size,
           size_t num_remora_threads,
           float methylation_threshold_pct,
           HtsWriter::OutputMode output_mode,
           bool emit_moves,
           size_t max_reads,
           size_t min_qscore,
           std::string read_list_file_path,
           bool recursive_file_loading,
           int kmer_size,
           int window_size,
           uint64_t mm2_index_batch_size,
           bool skip_model_compatibility_check,
           const std::string& dump_stats_file,
           const std::string& dump_stats_filter,
           const std::string& resume_from_file) {
    torch::set_num_threads(1);
    std::vector<Runner> runners;

    auto model_config = load_crf_model_config(model_path);

    // Default is 1 device.  CUDA path may alter this.
    int num_devices = 1;

    if (device == "cpu") {
        num_runners = std::thread::hardware_concurrency();
        if (batch_size == 0) {
            batch_size = 128;
        }
        spdlog::debug("- CPU calling: set batch size to {}, num_runners to {}", batch_size,
                      num_runners);

        for (size_t i = 0; i < num_runners; i++) {
            runners.push_back(std::make_shared<ModelRunner<CPUDecoder>>(model_path, device,
                                                                        chunk_size, batch_size));
        }
    }
#if DORADO_GPU_BUILD
#ifdef __APPLE__
    else if (device == "metal") {
        auto caller = create_metal_caller(model_config, model_path, chunk_size, batch_size);
        for (size_t i = 0; i < num_runners; i++) {
            runners.push_back(std::make_shared<MetalModelRunner>(caller));
        }
        if (runners.back()->batch_size() != batch_size) {
            spdlog::debug("- set batch size to {}", runners.back()->batch_size());
        }
    } else {
        throw std::runtime_error(std::string("Unsupported device: ") + device);
    }
#else   // ifdef __APPLE__
    else {
        auto devices = utils::parse_cuda_device_string(device);
        num_devices = devices.size();
        if (num_devices == 0) {
            throw std::runtime_error("CUDA device requested but no devices found.");
        }
        for (auto device_string : devices) {
            auto caller = create_cuda_caller(model_config, model_path, chunk_size, batch_size,
                                             device_string);
            for (size_t i = 0; i < num_runners; i++) {
                runners.push_back(std::make_shared<CudaModelRunner>(caller));
            }
            if (runners.back()->batch_size() != batch_size) {
                spdlog::debug("- set batch size for {} to {}", device_string,
                              runners.back()->batch_size());
            }
        }
    }
#endif  // __APPLE__
#endif  // DORADO_GPU_BUILD

    // verify that all runners are using the same stride, in case we allow multiple models in future
    auto model_stride = runners.front()->model_stride();
    auto adjusted_chunk_size = runners.front()->chunk_size();
    assert(std::all_of(runners.begin(), runners.end(), [&](auto runner) {
        return runner->model_stride() == model_stride &&
               runner->chunk_size() == adjusted_chunk_size;
    }));

    if (chunk_size != adjusted_chunk_size) {
        spdlog::debug("- adjusted chunk size to match model stride: {} -> {}", chunk_size,
                      adjusted_chunk_size);
        chunk_size = adjusted_chunk_size;
    }
    auto adjusted_overlap = (overlap / model_stride) * model_stride;
    if (overlap != adjusted_overlap) {
        spdlog::debug("- adjusted overlap to match model stride: {} -> {}", overlap,
                      adjusted_overlap);
        overlap = adjusted_overlap;
    }

    if (!remora_models.empty() && output_mode == HtsWriter::OutputMode::FASTQ) {
        throw std::runtime_error("Modified base models cannot be used with FASTQ output");
    }

    if (!ref.empty() && output_mode == HtsWriter::OutputMode::FASTQ) {
        throw std::runtime_error("Alignment to reference cannot be used with FASTQ output.");
    }

    std::vector<std::filesystem::path> remora_model_list;
    std::istringstream stream{remora_models};
    std::string model;
    while (std::getline(stream, model, ',')) {
        remora_model_list.push_back(model);
    }

    // generate model callers before nodes or it affects the speed calculations
    std::vector<std::unique_ptr<ModBaseRunner>> remora_runners;
    std::vector<std::string> modbase_devices;
#if DORADO_GPU_BUILD && !defined(__APPLE__)
    if (device != "cpu") {
        modbase_devices = utils::parse_cuda_device_string(device);
    } else
#endif
    {
        modbase_devices.push_back(device);
    }
    for (const auto& device_string : modbase_devices) {
        auto caller = create_modbase_caller(remora_model_list, remora_batch_size, device_string);
        for (size_t i = 0; i < default_parameters.remora_runners_per_caller; i++) {
            remora_runners.push_back(std::make_unique<ModBaseRunner>(caller));
        }
    };

    std::string model_name = std::filesystem::canonical(model_path).filename().string();
    auto read_groups = DataLoader::load_read_groups(data_path, model_name, recursive_file_loading);

    auto read_list = utils::load_read_list(read_list_file_path);

    // Check sample rate of model vs data.
    auto data_sample_rate = DataLoader::get_sample_rate(data_path, recursive_file_loading);
    auto model_sample_rate = get_model_sample_rate(model_path);
    if (!skip_model_compatibility_check && (data_sample_rate != model_sample_rate)) {
        std::stringstream err;
        err << "Sample rate for model (" << model_sample_rate << ") and data (" << data_sample_rate
            << ") don't match.";
        throw std::runtime_error(err.str());
    }

    size_t num_reads = DataLoader::get_num_reads(
            data_path, read_list, {} /*reads_already_processed*/, recursive_file_loading);
    num_reads = max_reads == 0 ? num_reads : std::min(num_reads, max_reads);

    bool rna = utils::is_rna_model(model_path), duplex = false;

    auto const thread_allocations = utils::default_thread_allocations(
            num_devices, !remora_model_list.empty() ? num_remora_threads : 0);

    std::unique_ptr<sam_hdr_t, void (*)(sam_hdr_t*)> hdr(sam_hdr_init(), sam_hdr_destroy);
    utils::add_pg_hdr(hdr.get(), args);
    utils::add_rg_hdr(hdr.get(), read_groups);

    PipelineDescriptor pipeline_desc;
    auto bam_writer = PipelineDescriptor::InvalidNodeHandle;
    auto aligner = PipelineDescriptor::InvalidNodeHandle;
    auto converted_reads_sink = PipelineDescriptor::InvalidNodeHandle;
    if (ref.empty()) {
        bam_writer = pipeline_desc.add_node<HtsWriter>(
                {}, "-", output_mode, thread_allocations.writer_threads, num_reads, hdr.get());
        converted_reads_sink = bam_writer;
    } else {
        // Aligner constructor fills in header_sequence_records.
        sq_t header_sequence_records;
        aligner = pipeline_desc.add_node<Aligner>(
                {}, ref, kmer_size, window_size, mm2_index_batch_size,
                thread_allocations.aligner_threads, header_sequence_records);
        utils::add_sq_hdr(hdr.get(), header_sequence_records);
        bam_writer = pipeline_desc.add_node<HtsWriter>(
                {}, "-", output_mode, thread_allocations.writer_threads, num_reads, hdr.get());
        pipeline_desc.add_node_sink(aligner, bam_writer);
        converted_reads_sink = aligner;
    }
<<<<<<< HEAD
    auto read_converter = pipeline_desc.add_node<ReadToBamType>(
            {converted_reads_sink}, emit_moves, rna, thread_allocations.read_converter_threads,
            methylation_threshold_pct);
    auto read_filter_node = pipeline_desc.add_node<ReadFilterNode>(
            {read_converter}, min_qscore, default_parameters.min_sequence_length,
            thread_allocations.read_filter_threads);

    auto mod_base_caller_node = PipelineDescriptor::InvalidNodeHandle;
    auto basecaller_node_sink = read_filter_node;
=======

    std::unordered_set<std::string> reads_already_processed;
    if (!resume_from_file.empty()) {
        spdlog::info("> Inspecting resume file...");
        // Turn off warning logging as header info is fetched.
        auto initial_hts_log_level = hts_get_log_level();
        hts_set_log_level(HTS_LOG_OFF);
        auto pg_keys = utils::extract_pg_keys_from_hdr(resume_from_file, {"CL"});
        hts_set_log_level(initial_hts_log_level);

        auto tokens = utils::extract_token_from_cli(pg_keys["CL"]);
        auto resume_model_name = utils::extract_model_from_model_path(tokens[2]);
        if (model_name != resume_model_name) {
            throw std::runtime_error(
                    "Resume only works if the same model is used. Resume model was " +
                    resume_model_name + " and current model is " + model_name);
        }
        ResumeLoaderNode resume_loader(*bam_writer, resume_from_file);
        resume_loader.copy_completed_reads();
        reads_already_processed = resume_loader.get_processed_read_ids();
    }

    ReadToBamType read_converter(*converted_reads_sink, emit_moves, rna,
                                 thread_allocations.read_converter_threads,
                                 methylation_threshold_pct);
    ReadFilterNode read_filter_node(read_converter, min_qscore,
                                    default_parameters.min_seqeuence_length, {},
                                    thread_allocations.read_filter_threads);

    std::unique_ptr<ModBaseCallerNode> mod_base_caller_node;
    MessageSink* basecaller_node_sink = static_cast<MessageSink*>(&read_filter_node);
>>>>>>> e0c1beb9
    if (!remora_model_list.empty()) {
        mod_base_caller_node = pipeline_desc.add_node<ModBaseCallerNode>(
                {read_filter_node}, std::move(remora_runners),
                thread_allocations.remora_threads * num_devices, model_stride, remora_batch_size);
        basecaller_node_sink = mod_base_caller_node;
    }
    const int kBatchTimeoutMS = 100;
    auto basecaller_node = pipeline_desc.add_node<BasecallerNode>(
            {basecaller_node_sink}, runners, overlap, kBatchTimeoutMS, model_name, 1000);

<<<<<<< HEAD
    auto scaler_node =
            pipeline_desc.add_node<ScalerNode>({basecaller_node}, model_config.signal_norm_params,
                                               thread_allocations.scaler_node_threads);
=======
    DataLoader loader(scaler_node, "cpu", thread_allocations.loader_threads, max_reads, read_list,
                      reads_already_processed);
>>>>>>> e0c1beb9

    // Create the Pipeline from our description.
    std::vector<dorado::stats::StatsReporter> stats_reporters;
    auto pipeline = Pipeline::create(std::move(pipeline_desc), &stats_reporters);
    if (pipeline == nullptr) {
        spdlog::error("Failed to create pipeline");
        std::exit(EXIT_FAILURE);
    }

    // Set up stats counting
    std::vector<dorado::stats::StatsCallable> stats_callables;
    ProgressTracker tracker(num_reads, duplex);
    stats_callables.push_back(
            [&tracker](const stats::NamedStats& stats) { tracker.update_progress_bar(stats); });
    constexpr auto kStatsPeriod = 100ms;
    auto stats_sampler = std::make_unique<dorado::stats::StatsSampler>(
            kStatsPeriod, stats_reporters, stats_callables);

    DataLoader loader(*pipeline, "cpu", thread_allocations.loader_threads, max_reads, read_list);

    // Run pipeline.
    loader.load_reads(data_path, recursive_file_loading);

    // Stop the stats sampler thread before tearing down any pipeline objects.
    stats_sampler->terminate();

    // Stop the pipeline, as we do so collecting final processing stats.
    // Then update progress tracking one more time from this thread, to
    // allow accurate summarisation.
    auto final_stats = pipeline->terminate();
    tracker.update_progress_bar(final_stats);
    tracker.summarize();
    if (!dump_stats_file.empty()) {
        std::ofstream stats_file(dump_stats_file);
        stats_sampler->dump_stats(stats_file,
                                  dump_stats_filter.empty()
                                          ? std::nullopt
                                          : std::optional<std::regex>(dump_stats_filter));
    }
}

int basecaller(int argc, char* argv[]) {
    utils::InitLogging();

    argparse::ArgumentParser parser("dorado", DORADO_VERSION, argparse::default_arguments::help);

    parser.add_argument("model").help("the basecaller model to run.");

    parser.add_argument("data").help("the data directory.");

    parser.add_argument("-v", "--verbose").default_value(false).implicit_value(true);

    parser.add_argument("-x", "--device")
            .help("device string in format \"cuda:0,...,N\", \"cuda:all\", \"metal\", \"cpu\" "
                  "etc..")
            .default_value(default_parameters.device);

    parser.add_argument("-l", "--read-ids")
            .help("A file with a newline-delimited list of reads to basecall. If not provided, all "
                  "reads will be basecalled")
            .default_value(std::string(""));

    parser.add_argument("--resume-from")
            .help("Resume basecalling from the given HTS file. Fully written read records are not "
                  "processed again.")
            .default_value(std::string(""));

    parser.add_argument("-n", "--max-reads").default_value(0).scan<'i', int>();

    parser.add_argument("--min-qscore").default_value(0).scan<'i', int>();

    parser.add_argument("-b", "--batchsize")
            .default_value(default_parameters.batchsize)
            .scan<'i', int>()
            .help("if 0 an optimal batchsize will be selected. batchsizes are rounded to the "
                  "closest multiple of 64.");

    parser.add_argument("-c", "--chunksize")
            .default_value(default_parameters.chunksize)
            .scan<'i', int>();

    parser.add_argument("-o", "--overlap")
            .default_value(default_parameters.overlap)
            .scan<'i', int>();

    parser.add_argument("-r", "--recursive")
            .default_value(false)
            .implicit_value(true)
            .help("Recursively scan through directories to load FAST5 and POD5 files");

    parser.add_argument("--modified-bases")
            .nargs(argparse::nargs_pattern::at_least_one)
            .action([](const std::string& value) {
                if (std::find(modified::mods.begin(), modified::mods.end(), value) ==
                    modified::mods.end()) {
                    spdlog::error(
                            "'{}' is not a supported modification please select from {}", value,
                            std::accumulate(std::next(modified::mods.begin()), modified::mods.end(),
                                            modified::mods[0], [](std::string a, std::string b) {
                                                return a + ", " + b;
                                            }));
                    std::exit(EXIT_FAILURE);
                }
                return value;
            });

    parser.add_argument("--modified-bases-models")
            .default_value(std::string())
            .help("a comma separated list of modified base models");

    parser.add_argument("--modified-bases-threshold")
            .default_value(default_parameters.methylation_threshold)
            .scan<'f', float>()
            .help("the minimum predicted methylation probability for a modified base to be emitted "
                  "in an all-context model, [0, 1]");

    parser.add_argument("--emit-fastq")
            .help("Output in fastq format.")
            .default_value(false)
            .implicit_value(true);
    parser.add_argument("--emit-sam")
            .help("Output in SAM format.")
            .default_value(false)
            .implicit_value(true);

    parser.add_argument("--emit-moves").default_value(false).implicit_value(true);

    parser.add_argument("--reference")
            .help("Path to reference for alignment.")
            .default_value(std::string(""));
    parser.add_argument("-k")
            .help("k-mer size for alignment with minimap2 (maximum 28).")
            .default_value(15)
            .scan<'i', int>();
    parser.add_argument("-w")
            .help("minimizer window size for alignment with minimap2.")
            .default_value(10)
            .scan<'i', int>();
    parser.add_argument("-I").help("minimap2 index batch size.").default_value(std::string("16G"));

    argparse::ArgumentParser internal_parser;

    try {
        auto remaining_args = parser.parse_known_args(argc, argv);
        internal_parser = utils::parse_internal_options(remaining_args);
    } catch (const std::exception& e) {
        std::ostringstream parser_stream;
        parser_stream << parser;
        spdlog::error("{}\n{}", e.what(), parser_stream.str());
        std::exit(1);
    }

    std::vector<std::string> args(argv, argv + argc);

    if (parser.get<bool>("--verbose")) {
        utils::SetDebugLogging();
    }

    auto model = parser.get<std::string>("model");
    auto mod_bases = parser.get<std::vector<std::string>>("--modified-bases");
    auto mod_bases_models = parser.get<std::string>("--modified-bases-models");

    if (mod_bases.size() && !mod_bases_models.empty()) {
        spdlog::error(
                "only one of --modified-bases or --modified-bases-models should be specified.");
        std::exit(EXIT_FAILURE);
    } else if (mod_bases.size()) {
        std::vector<std::string> m;
        std::transform(mod_bases.begin(), mod_bases.end(), std::back_inserter(m),
                       [&model](std::string m) { return utils::get_modification_model(model, m); });

        mod_bases_models =
                std::accumulate(std::next(m.begin()), m.end(), m[0],
                                [](std::string a, std::string b) { return a + "," + b; });
    }

    auto methylation_threshold = parser.get<float>("--modified-bases-threshold");
    if (methylation_threshold < 0.f || methylation_threshold > 1.f) {
        spdlog::error("--modified-bases-threshold must be between 0 and 1.");
        std::exit(EXIT_FAILURE);
    }

    auto output_mode = HtsWriter::OutputMode::BAM;

    auto emit_fastq = parser.get<bool>("--emit-fastq");
    auto emit_sam = parser.get<bool>("--emit-sam");

    if (emit_fastq && emit_sam) {
        throw std::runtime_error("Only one of --emit-{fastq, sam} can be set (or none).");
    }

    if (emit_fastq) {
        output_mode = HtsWriter::OutputMode::FASTQ;
    } else if (emit_sam || utils::is_fd_tty(stdout)) {
        output_mode = HtsWriter::OutputMode::SAM;
    } else if (utils::is_fd_pipe(stdout)) {
        output_mode = HtsWriter::OutputMode::UBAM;
    }

    spdlog::info("> Creating basecall pipeline");

    try {
        setup(args, model, parser.get<std::string>("data"), mod_bases_models,
              parser.get<std::string>("-x"), parser.get<std::string>("--reference"),
              parser.get<int>("-c"), parser.get<int>("-o"), parser.get<int>("-b"),
              default_parameters.num_runners, default_parameters.remora_batchsize,
              default_parameters.remora_threads, methylation_threshold, output_mode,
              parser.get<bool>("--emit-moves"), parser.get<int>("--max-reads"),
              parser.get<int>("--min-qscore"), parser.get<std::string>("--read-ids"),
              parser.get<bool>("--recursive"), parser.get<int>("k"), parser.get<int>("w"),
              utils::parse_string_to_size(parser.get<std::string>("I")),
              internal_parser.get<bool>("--skip-model-compatibility-check"),
              internal_parser.get<std::string>("--dump_stats_file"),
              internal_parser.get<std::string>("--dump_stats_filter"),
              parser.get<std::string>("--resume-from"));
    } catch (const std::exception& e) {
        spdlog::error("{}", e.what());
        return 1;
    }

    spdlog::info("> Finished");
    return 0;
}

}  // namespace dorado<|MERGE_RESOLUTION|>--- conflicted
+++ resolved
@@ -214,6 +214,8 @@
     auto bam_writer = PipelineDescriptor::InvalidNodeHandle;
     auto aligner = PipelineDescriptor::InvalidNodeHandle;
     auto converted_reads_sink = PipelineDescriptor::InvalidNodeHandle;
+    std::unordered_set<std::string> reads_already_processed;
+    // TODO -- refactor to avoid repeated code here.
     if (ref.empty()) {
         bam_writer = pipeline_desc.add_node<HtsWriter>(
                 {}, "-", output_mode, thread_allocations.writer_threads, num_reads, hdr.get());
@@ -230,19 +232,39 @@
         pipeline_desc.add_node_sink(aligner, bam_writer);
         converted_reads_sink = aligner;
     }
-<<<<<<< HEAD
     auto read_converter = pipeline_desc.add_node<ReadToBamType>(
             {converted_reads_sink}, emit_moves, rna, thread_allocations.read_converter_threads,
             methylation_threshold_pct);
+    std::unordered_set<std::string> read_ids_to_filter;
     auto read_filter_node = pipeline_desc.add_node<ReadFilterNode>(
             {read_converter}, min_qscore, default_parameters.min_sequence_length,
-            thread_allocations.read_filter_threads);
+            read_ids_to_filter, thread_allocations.read_filter_threads);
 
     auto mod_base_caller_node = PipelineDescriptor::InvalidNodeHandle;
     auto basecaller_node_sink = read_filter_node;
-=======
-
-    std::unordered_set<std::string> reads_already_processed;
+
+    if (!remora_model_list.empty()) {
+        mod_base_caller_node = pipeline_desc.add_node<ModBaseCallerNode>(
+                {read_filter_node}, std::move(remora_runners),
+                thread_allocations.remora_threads * num_devices, model_stride, remora_batch_size);
+        basecaller_node_sink = mod_base_caller_node;
+    }
+    const int kBatchTimeoutMS = 100;
+    auto basecaller_node = pipeline_desc.add_node<BasecallerNode>(
+            {basecaller_node_sink}, runners, overlap, kBatchTimeoutMS, model_name, 1000);
+
+    auto scaler_node =
+            pipeline_desc.add_node<ScalerNode>({basecaller_node}, model_config.signal_norm_params,
+                                               thread_allocations.scaler_node_threads);
+
+    // Create the Pipeline from our description.
+    std::vector<dorado::stats::StatsReporter> stats_reporters;
+    auto pipeline = Pipeline::create(std::move(pipeline_desc), &stats_reporters);
+    if (pipeline == nullptr) {
+        spdlog::error("Failed to create pipeline");
+        std::exit(EXIT_FAILURE);
+    }
+
     if (!resume_from_file.empty()) {
         spdlog::info("> Inspecting resume file...");
         // Turn off warning logging as header info is fetched.
@@ -258,46 +280,12 @@
                     "Resume only works if the same model is used. Resume model was " +
                     resume_model_name + " and current model is " + model_name);
         }
-        ResumeLoaderNode resume_loader(*bam_writer, resume_from_file);
+        // FIXME -- ResumeLoaderNode wants to write to a node at the end of the pipeline,
+        // but the pipeline doesn't even exist yet.
+        auto& bam_writer_ref = pipeline->get_node_ref(bam_writer);
+        ResumeLoaderNode resume_loader(bam_writer_ref, resume_from_file);
         resume_loader.copy_completed_reads();
         reads_already_processed = resume_loader.get_processed_read_ids();
-    }
-
-    ReadToBamType read_converter(*converted_reads_sink, emit_moves, rna,
-                                 thread_allocations.read_converter_threads,
-                                 methylation_threshold_pct);
-    ReadFilterNode read_filter_node(read_converter, min_qscore,
-                                    default_parameters.min_seqeuence_length, {},
-                                    thread_allocations.read_filter_threads);
-
-    std::unique_ptr<ModBaseCallerNode> mod_base_caller_node;
-    MessageSink* basecaller_node_sink = static_cast<MessageSink*>(&read_filter_node);
->>>>>>> e0c1beb9
-    if (!remora_model_list.empty()) {
-        mod_base_caller_node = pipeline_desc.add_node<ModBaseCallerNode>(
-                {read_filter_node}, std::move(remora_runners),
-                thread_allocations.remora_threads * num_devices, model_stride, remora_batch_size);
-        basecaller_node_sink = mod_base_caller_node;
-    }
-    const int kBatchTimeoutMS = 100;
-    auto basecaller_node = pipeline_desc.add_node<BasecallerNode>(
-            {basecaller_node_sink}, runners, overlap, kBatchTimeoutMS, model_name, 1000);
-
-<<<<<<< HEAD
-    auto scaler_node =
-            pipeline_desc.add_node<ScalerNode>({basecaller_node}, model_config.signal_norm_params,
-                                               thread_allocations.scaler_node_threads);
-=======
-    DataLoader loader(scaler_node, "cpu", thread_allocations.loader_threads, max_reads, read_list,
-                      reads_already_processed);
->>>>>>> e0c1beb9
-
-    // Create the Pipeline from our description.
-    std::vector<dorado::stats::StatsReporter> stats_reporters;
-    auto pipeline = Pipeline::create(std::move(pipeline_desc), &stats_reporters);
-    if (pipeline == nullptr) {
-        spdlog::error("Failed to create pipeline");
-        std::exit(EXIT_FAILURE);
     }
 
     // Set up stats counting
@@ -309,7 +297,8 @@
     auto stats_sampler = std::make_unique<dorado::stats::StatsSampler>(
             kStatsPeriod, stats_reporters, stats_callables);
 
-    DataLoader loader(*pipeline, "cpu", thread_allocations.loader_threads, max_reads, read_list);
+    DataLoader loader(*pipeline, "cpu", thread_allocations.loader_threads, max_reads, read_list,
+                      reads_already_processed);
 
     // Run pipeline.
     loader.load_reads(data_path, recursive_file_loading);
