--- conflicted
+++ resolved
@@ -66,6 +66,11 @@
            argparse::ArgumentParser& resume_parser) {
     torch::set_num_threads(1);
 
+    if (!DataLoader::is_read_data_present(data_path, recursive_file_loading)) {
+        std::string err = "No POD5 or FAST5 data found in path: " + data_path;
+        throw std::runtime_error(err);
+    }
+
     // Check sample rate of model vs data.
     auto data_sample_rate = DataLoader::get_sample_rate(data_path, recursive_file_loading);
     auto model_sample_rate = get_model_sample_rate(model_path);
@@ -97,25 +102,6 @@
     auto read_groups = DataLoader::load_read_groups(data_path, model_name, recursive_file_loading);
     auto read_list = utils::load_read_list(read_list_file_path);
 
-<<<<<<< HEAD
-=======
-    if (!DataLoader::is_read_data_present(data_path, recursive_file_loading)) {
-        std::string err = "No POD5 or FAST5 data found in path: " + data_path;
-        throw std::runtime_error(err);
-    }
-
-    // Check sample rate of model vs data.
-    auto data_sample_rate = DataLoader::get_sample_rate(data_path, recursive_file_loading);
-    auto model_sample_rate = get_model_sample_rate(model_path);
-    if (!skip_model_compatibility_check &&
-        !sample_rates_compatible(data_sample_rate, model_sample_rate)) {
-        std::stringstream err;
-        err << "Sample rate for model (" << model_sample_rate << ") and data (" << data_sample_rate
-            << ") are not compatible.";
-        throw std::runtime_error(err.str());
-    }
-
->>>>>>> 752e094b
     size_t num_reads = DataLoader::get_num_reads(
             data_path, read_list, {} /*reads_already_processed*/, recursive_file_loading);
     num_reads = max_reads == 0 ? num_reads : std::min(num_reads, max_reads);
