#include "Version.h"
#include "alignment/IndexFileAccess.h"
#include "cli/cli_utils.h"
#include "read_pipeline/AlignerNode.h"
#include "read_pipeline/HtsReader.h"
#include "read_pipeline/HtsWriter.h"
#include "read_pipeline/ProgressTracker.h"
#include "utils/bam_utils.h"
#include "utils/log_utils.h"
#include "utils/stats.h"

#include <minimap.h>
#include <spdlog/spdlog.h>

#include <algorithm>
#include <chrono>
#include <filesystem>
#include <memory>
#include <string>
#include <thread>
#include <vector>
using namespace std::chrono_literals;

#ifndef _WIN32
#include <unistd.h>
#endif

namespace dorado {

void add_pg_hdr(sam_hdr_t* hdr) {
    sam_hdr_add_line(hdr, "PG", "ID", "aligner", "PN", "dorado", "VN", DORADO_VERSION, "DS",
                     MM_VERSION, NULL);
}

int aligner(int argc, char* argv[]) {
    utils::InitLogging();

    cli::ArgParser parser("dorado");
    parser.visible.add_description(
            "Alignment using minimap2. The outputs are expected to be equivalent to minimap2.\n"
            "The default parameters use the map-ont preset.\n"
            "NOTE: Not all arguments from minimap2 are currently available. Additionally, "
            "parameter names are not finalized and may change.");
    parser.visible.add_argument("index").help("reference in (fastq/fasta/mmi).");
    parser.visible.add_argument("reads")
            .help("any HTS format.")
            .nargs(argparse::nargs_pattern::any);
    parser.visible.add_argument("-t", "--threads")
            .help("number of threads for alignment and BAM writing.")
            .default_value(0)
            .scan<'i', int>();
    parser.visible.add_argument("-n", "--max-reads")
            .help("maximum number of reads to process (for debugging, 0=unlimited).")
            .default_value(0)
            .scan<'i', int>();
    int verbosity = 0;
    parser.visible.add_argument("-v", "--verbose")
            .default_value(false)
            .implicit_value(true)
            .nargs(0)
            .action([&](const auto&) { ++verbosity; })
            .append();

    cli::add_minimap2_arguments(parser, alignment::dflt_options);

    try {
        cli::parse(parser, argc, argv);
    } catch (const std::exception& e) {
        std::ostringstream parser_stream;
        parser_stream << parser.visible;
        spdlog::error("{}\n{}", e.what(), parser_stream.str());
        std::exit(1);
    }

    if (parser.visible.get<bool>("--verbose")) {
        mm_verbose = 3;
        utils::SetVerboseLogging(static_cast<dorado::utils::VerboseLogLevel>(verbosity));
    }

    auto index(parser.visible.get<std::string>("index"));
    auto reads(parser.visible.get<std::vector<std::string>>("reads"));
    auto threads(parser.visible.get<int>("threads"));
    auto max_reads(parser.visible.get<int>("max-reads"));
    auto options = cli::process_minimap2_arguments(parser, alignment::dflt_options);
    threads = threads == 0 ? std::thread::hardware_concurrency() : threads;
    // The input thread is the total number of threads to use for dorado
    // alignment. Heuristically use 10% of threads for BAM generation and
    // rest for alignment. Empirically this shows good perf.
    int aligner_threads, writer_threads;
    std::tie(aligner_threads, writer_threads) =
            cli::worker_vs_writer_thread_allocation(threads, 0.1f);
    spdlog::debug("> aligner threads {}, writer threads {}", aligner_threads, writer_threads);

    if (reads.size() == 0) {
#ifndef _WIN32
        if (isatty(fileno(stdin))) {
            std::cout << parser.visible << std::endl;
            return 1;
        }
#endif
        reads.push_back("-");
    } else if (reads.size() > 1) {
        spdlog::error("> multi file input not yet handled");
        return 1;
    }

    spdlog::info("> loading index {}", index);

    HtsReader reader(reads[0]);
    spdlog::debug("> input fmt: {} aligned: {}", reader.format, reader.is_aligned);
    auto header = sam_hdr_dup(reader.header);
    add_pg_hdr(header);

    auto output_mode = HtsWriter::OutputMode::BAM;
    if (utils::is_fd_tty(stdout)) {
        output_mode = HtsWriter::OutputMode::SAM;
    } else if (utils::is_fd_pipe(stdout)) {
        output_mode = HtsWriter::OutputMode::UBAM;
    }

    PipelineDescriptor pipeline_desc;
<<<<<<< HEAD
    auto hts_writer = pipeline_desc.add_node<HtsWriter>({}, "-", HtsWriter::OutputMode::BAM,
                                                        writer_threads, 0);
    auto index_file_access = std::make_shared<alignment::IndexFileAccess>();
    auto aligner = pipeline_desc.add_node<AlignerNode>({hts_writer}, index_file_access, index,
                                                       options, aligner_threads);
=======
    auto hts_writer = pipeline_desc.add_node<HtsWriter>({}, "-", output_mode, writer_threads);
    auto aligner =
            pipeline_desc.add_node<AlignerNode>({hts_writer}, index, options, aligner_threads);
>>>>>>> 20b5637d

    // Create the Pipeline from our description.
    std::vector<dorado::stats::StatsReporter> stats_reporters;
    auto pipeline = Pipeline::create(std::move(pipeline_desc), &stats_reporters);
    if (pipeline == nullptr) {
        spdlog::error("Failed to create pipeline");
        std::exit(EXIT_FAILURE);
    }

    // At present, header output file header writing relies on direct node method calls
    // rather than the pipeline framework.
    const auto& aligner_ref = dynamic_cast<AlignerNode&>(pipeline->get_node_ref(aligner));
    utils::add_sq_hdr(header, aligner_ref.get_sequence_records_for_header());
    auto& hts_writer_ref = dynamic_cast<HtsWriter&>(pipeline->get_node_ref(hts_writer));
    hts_writer_ref.set_and_write_header(header);

    // Set up stats counting
    std::vector<dorado::stats::StatsCallable> stats_callables;
    ProgressTracker tracker(0, false);
    stats_callables.push_back(
            [&tracker](const stats::NamedStats& stats) { tracker.update_progress_bar(stats); });
    constexpr auto kStatsPeriod = 100ms;
    auto stats_sampler = std::make_unique<dorado::stats::StatsSampler>(
            kStatsPeriod, stats_reporters, stats_callables, static_cast<size_t>(0));

    spdlog::info("> starting alignment");
    reader.read(*pipeline, max_reads);

    // Wait for the pipeline to complete.  When it does, we collect
    // final stats to allow accurate summarisation.
    auto final_stats = pipeline->terminate(DefaultFlushOptions());

    // Stop the stats sampler thread before tearing down any pipeline objects.
    stats_sampler->terminate();

    tracker.update_progress_bar(final_stats);
    tracker.summarize();

    spdlog::info("> finished alignment");
    spdlog::info("> total/primary/unmapped {}/{}/{}", hts_writer_ref.get_total(),
                 hts_writer_ref.get_primary(), hts_writer_ref.get_unmapped());
    return 0;
}

}  // namespace dorado<|MERGE_RESOLUTION|>--- conflicted
+++ resolved
@@ -119,17 +119,10 @@
     }
 
     PipelineDescriptor pipeline_desc;
-<<<<<<< HEAD
-    auto hts_writer = pipeline_desc.add_node<HtsWriter>({}, "-", HtsWriter::OutputMode::BAM,
-                                                        writer_threads, 0);
+    auto hts_writer = pipeline_desc.add_node<HtsWriter>({}, "-", output_mode, writer_threads);
     auto index_file_access = std::make_shared<alignment::IndexFileAccess>();
     auto aligner = pipeline_desc.add_node<AlignerNode>({hts_writer}, index_file_access, index,
                                                        options, aligner_threads);
-=======
-    auto hts_writer = pipeline_desc.add_node<HtsWriter>({}, "-", output_mode, writer_threads);
-    auto aligner =
-            pipeline_desc.add_node<AlignerNode>({hts_writer}, index, options, aligner_threads);
->>>>>>> 20b5637d
 
     // Create the Pipeline from our description.
     std::vector<dorado::stats::StatsReporter> stats_reporters;
