stages:
  - pre-flight
  - build
  - test
  - deploy

variables:
  BUILD_DIR: build
  GIT_SUBMODULE_STRATEGY: recursive
  CUDA: "11.7"
  WIN_CUDA_TOOLKIT: "/c/Program Files/NVIDIA GPU Computing Toolkit/CUDA/v${CUDA}"

# Build stage components

.macos_runner: &macos_runner
  tags:
    - macos
    - m1

.linux_runner: &linux_runner
  tags:
    - linux
    - nvidia-docker

.linux_arm64_runner: &linux_arm64_runner
  tags:
    - linux_aarch64
    - docker-arm

.linux_tegra_runner: &linux_tegra_runner
  tags:
    - nvidia-docker-tegra-gpu

.linux_orin_runner: &linux_orin_runner
  tags:
    - linux-arm64-gpu
    - nvidia-docker

.windows_runner: &windows_runner
  tags:
    - win10-gpu

.linux_dependencies: &linux_dependencies
  before_script:
    - echo Dorado dependency stage
    - apt-get update && apt-get install -y --no-install-recommends samtools curl libhdf5-dev libssl-dev libzstd-dev libsz2

.build_dorado: &build_dorado
  stage: build
  script:
    - echo Dorado build stage
    - cmake ${BUILD_OPTIONS} -S . -B ${BUILD_DIR}
    - cmake --build ${BUILD_DIR} --config Release --target install -j 8
    - ctest -C Release --test-dir ${BUILD_DIR} --output-on-failure
  artifacts:
    paths:
      - dist
      - tests/data
    expire_in: 1 day

.build_dorado_archive: &build_dorado_archive
  stage: build
  script:
    - cmake ${BUILD_OPTIONS} -S . -B ${BUILD_DIR}
    - cmake --build ${BUILD_DIR} --config Release -j 8
    - cpack --config ${BUILD_DIR}/CPackConfig.cmake
  artifacts:
    paths:
      - archive
    expire_in: 1 day

.build_dorado_lib_only: &build_dorado_lib_only
  stage: build
  script:
    - cmake ${BUILD_OPTIONS} -S . -B ${BUILD_DIR} -DDORADO_LIB_ONLY=1
    - cmake --build ${BUILD_DIR} -j 8

# Pre-flight stages

pre-commit:
  image: ${DORADO_PRECOMMIT}
  stage: pre-flight
  script:
    - pip install pre-commit
    - pre-commit run --all-files
  <<: *linux_runner

# Build stages

build:linux:x86:focal:install_deps:
  image: ${DORADO_DOCKER_ROOT}/dorado-no-deps-20.04-cuda-${CUDA}.0:1.0
  <<: *linux_dependencies
  <<: *linux_runner
  <<: *build_dorado
  when: manual

build:linux:x86:focal:
  image: ${DORADO_DOCKER_ROOT}/dorado-deps-20.04-cuda-${CUDA}.0:1.0
  variables:
    BUILD_OPTIONS: "-DDORADO_LIBTORCH_DIR=/usr/local/libtorch -DBUILD_KOI_FROM_SOURCE=ON -DGITLAB_CI_TOKEN=${CI_JOB_TOKEN}"
  <<: *linux_runner
  <<: *build_dorado

build:linux:arm64:bionic:
  image: ${DORADO_DOCKER_ROOT}/dorado-l4t-r32.4.3-deps:1.0
  variables:
    BUILD_OPTIONS: "-DDORADO_LIBTORCH_DIR=/usr/local/torch-1.10.0-Linux-aarch64/torch/"
  <<: *linux_arm64_runner
  <<: *build_dorado

build:linux:arm64:focal:
  image: nvcr.io/nvidia/l4t-pytorch:r35.1.0-pth1.13-py3
  variables:
    BUILD_OPTIONS: "-DDORADO_LIBTORCH_DIR=/usr/local/lib/python3.8/dist-packages/torch"
  <<: *linux_dependencies
  <<: *linux_arm64_runner
  <<: *build_dorado

build:linux:x86:focal_koi_download:
  image: ${DORADO_DOCKER_ROOT}/dorado-deps-20.04-cuda-${CUDA}.0:1.0
  variables:
    BUILD_OPTIONS: "-DDORADO_LIBTORCH_DIR=/usr/local/libtorch"
  <<: *linux_runner
  <<: *build_dorado

build:windows:
  <<: *windows_runner
  <<: *build_dorado
  before_script:
    - export PATH=${PATH}:${PWD}/dist/bin
    - export CUDA_TOOLKIT=$(cygpath -u $(cygpath -d "${WIN_CUDA_TOOLKIT}"))
    - export BUILD_OPTIONS="-A x64 -T cuda=${CUDA} -DCUDAToolkit_ROOT=${CUDA_TOOLKIT} -DBUILD_KOI_FROM_SOURCE=ON -DGITLAB_CI_TOKEN=${CI_JOB_TOKEN}"
    - echo BUILD_OPTIONS is ${BUILD_OPTIONS}

build:windows_koi_download:
  <<: *windows_runner
  <<: *build_dorado
  before_script:
    - export PATH=${PATH}:${PWD}/dist/bin
    - export CUDA_TOOLKIT=$(cygpath -u $(cygpath -d "${WIN_CUDA_TOOLKIT}"))
    - export BUILD_OPTIONS="-A x64 -T cuda=${CUDA} -DCUDAToolkit_ROOT=${CUDA_TOOLKIT}"
    - echo BUILD_OPTIONS is ${BUILD_OPTIONS}

build:macos:m1:
  variables:
  <<: *macos_runner
  <<: *build_dorado

build:ios:m1:
  variables:
    BUILD_OPTIONS: "-DCMAKE_TOOLCHAIN_FILE=cmake/ios-cmake/ios.toolchain.cmake -DPLATFORM=OS64 -DSKIP_HDF_PLUGINS=1 -DDEPLOYMENT_TARGET=16.0"
  <<: *macos_runner
  <<: *build_dorado_lib_only

build_archive:linux:x86:focal:
  image: ${DORADO_DOCKER_ROOT}/dorado-deps-20.04-cuda-${CUDA}.0:1.0
  variables:
    BUILD_OPTIONS: "-DDORADO_LIBTORCH_DIR=/usr/local/libtorch -DBUILD_KOI_FROM_SOURCE=ON -DGITLAB_CI_TOKEN=${CI_JOB_TOKEN}"
  <<: *linux_runner
  <<: *build_dorado_archive
  when: manual

build_archive:linux:x86:cuda12:
  image: nvcr.io/nvidia/pytorch:23.01-py3
  variables:
    BUILD_OPTIONS: "-DDORADO_LIBTORCH_DIR=/usr/local/lib/python3.8/dist-packages/torch"
  <<: *linux_dependencies
  <<: *linux_runner
  <<: *build_dorado_archive
  when: manual

build_archive:linux:arm64:bionic:
  image: ${DORADO_DOCKER_ROOT}/dorado-l4t-r32.4.3-deps:1.0
  variables:
    BUILD_OPTIONS: "-DDORADO_LIBTORCH_DIR=/usr/local/torch-1.10.0-Linux-aarch64/torch/"
  <<: *linux_arm64_runner
  <<: *build_dorado_archive
  when: manual

build_archive:linux:arm64:focal:
  image: nvcr.io/nvidia/l4t-pytorch:r35.1.0-pth1.13-py3
  variables:
    BUILD_OPTIONS: "-DDORADO_LIBTORCH_DIR=/usr/local/lib/python3.8/dist-packages/torch"
  <<: *linux_dependencies
  <<: *linux_arm64_runner
  <<: *build_dorado_archive
  when: manual

build_archive:linux:x86:centos7:
  image: ${DORADO_DOCKER_ROOT}/dorado-deps-centos7-cuda-${CUDA}.0:1.0
  variables:
    BUILD_OPTIONS: "-DDORADO_LIBTORCH_DIR=/usr/local/libtorch -DBUILD_KOI_FROM_SOURCE=ON -DGITLAB_CI_TOKEN=${CI_JOB_TOKEN} -DOPENSSL_ROOT_DIR=/usr/lib64/openssl11/ -DOPENSSL_INCLUDE_DIR=/usr/include/openssl11 -DDORADO_USING_OLD_CPP_ABI=ON -DDYNAMIC_HDF=ON"
  <<: *linux_runner
  <<: *build_dorado_archive
  when: manual

build_archive:windows:
  before_script:
    - export CUDA_TOOLKIT=$(cygpath -u $(cygpath -d "${WIN_CUDA_TOOLKIT}"))
    - export BUILD_OPTIONS="-A x64 -T cuda=${CUDA} -DCUDAToolkit_ROOT=${CUDA_TOOLKIT} -DBUILD_KOI_FROM_SOURCE=ON -DGITLAB_CI_TOKEN=${CI_JOB_TOKEN}"
    - echo BUILD_OPTIONS is ${BUILD_OPTIONS}
  <<: *windows_runner
  <<: *build_dorado_archive
  when: manual

build_archive:macos:m1:
  variables:
  <<: *macos_runner
  <<: *build_dorado_archive
  when: manual

# Test stage components

.test_dorado: &test_dorado
  stage: test
  variables:
    GIT_STRATEGY: none    
  script:
    - echo Dorado app test stage
    - ./dist/bin/dorado download --model dna_r9.4.1_e8_hac@v3.3
<<<<<<< HEAD
    - ./dist/bin/dorado basecaller dna_r9.4.1_e8_hac@v3.3 ./tests/data/${TEST_DATA} -r 1 -b 384 --modified-bases 5mCG > calls.sam
    - ./dist/bin/dorado basecaller dna_r9.4.1_e8_hac@v3.3 ./tests/data/${TEST_DATA} -r 1 -x cpu --modified-bases 5mCG > calls.sam
    - samtools quickcheck -u calls.sam
=======
    - ./dist/bin/dorado basecaller dna_r9.4.1_e8_hac@v3.3 ./tests/data/pod5 -r 1 -b 384 --modified-bases 5mCG > calls.sam
    - ./dist/bin/dorado basecaller dna_r9.4.1_e8_hac@v3.3 ./tests/data/pod5 -r 1 -x cpu --modified-bases 5mCG > calls.sam
    - samtools quickcheck calls.sam || [[ $? -eq 8 ]]
>>>>>>> 0323ea4d
    - samtools view -b calls.sam > calls.bam

.test_archive: &test_archive
  stage: test
  variables:
    GIT_STRATEGY: none
  script:
    - tar -xzf archive/dorado-*.gz
    - ldd ./dorado-*/bin/dorado
    # We just want to check that dorado will run here, so simply display the verbose version info
    - ./dorado-*/bin/dorado -vv

# Test stages

test:linux:x86:focal:
  image: ${DORADO_DOCKER_ROOT}/dorado-deps-20.04-cuda-${CUDA}.0:1.0
  <<: *linux_dependencies
  <<: *linux_runner
  <<: *test_dorado
  needs:
    - build:linux:x86:focal

test:linux:arm64:bionic:
  image: ${DORADO_DOCKER_ROOT}/dorado-l4t-r32.4.3-deps:1.0
  <<: *linux_dependencies
  <<: *linux_tegra_runner
  <<: *test_dorado
  needs:
    - build:linux:arm64:bionic

test:linux:arm64:focal:
  image: nvcr.io/nvidia/l4t-pytorch:r35.1.0-pth1.13-py3
  <<: *linux_dependencies
  <<: *linux_orin_runner
  <<: *test_dorado
  needs:
    - build:linux:arm64:focal

test:macos:m1:
  <<: *macos_runner
  <<: *test_dorado
  needs:
    - build:macos:m1

# Test that you can run dorado in a clean cuda 20.04 environment
test_archive:linux:x86:20.04_nvidia:
  image: nvidia/cuda:${CUDA}.0-devel-ubuntu20.04
  <<: *linux_runner
  <<: *test_archive
  needs:
    - build_archive:linux:x86:centos7

# Test that you can run dorado in a clean cpu 18.04 environment
test_archive:linux:x86:18.04:
  image: ${DORADO_DOCKER_EXT}/ubuntu:18.04
  <<: *linux_runner
  <<: *test_archive
  needs:
    - build_archive:linux:x86:centos7

# Test that you can run dorado in a clean cpu 20.04 environment
test_archive:linux:x86:20.04:
  image: ${DORADO_DOCKER_EXT}/ubuntu:20.04
  <<: *linux_runner
  <<: *test_archive
  needs:
    - build_archive:linux:x86:centos7

# Test that you can run dorado in a clean l4t environment
test_archive:linux:arm64:18.04:
  image: nvcr.io/nvidia/l4t-base:r32.4.3
  <<: *linux_tegra_runner
  <<: *test_archive
  needs:
    - build_archive:linux:arm64:bionic

test_archive:linux:arm64:20.04:
  image: nvcr.io/nvidia/l4t-pytorch:r35.1.0-pth1.13-py3
  <<: *linux_dependencies
  <<: *linux_orin_runner
  <<: *test_archive
  needs:
    - build_archive:linux:arm64:focal

# Single read eval

test:sre-test:
  stage: test
  when: manual
  image: ${TRIGGER_IMAGE}
  dependencies: []
  variables:
    GIT_STRATEGY: none
  script:
    - |
      curl -i --header "Content-Type: application/json" \
      --request POST \
      --data '{
          "key": "'${MLHUB_TRIGGER_KEY}'",
          "job_name": "Dorado SRE: '${CI_COMMIT_REF_NAME}' - '"$CI_COMMIT_TITLE"' ",
          "script_parameters": {
              "git_checkout":"'${CI_COMMIT_SHA}'",
              "branch_name":"'${CI_COMMIT_REF_NAME}'",
              "sre_output":"'${SRE_OUTPUT_ROOT}'/'${CI_COMMIT_SHA}'/",
              "models":["dna_r10.4.1_e8.2_400bps_fast@v4.1.0","dna_r10.4.1_e8.2_400bps_hac@v4.1.0","dna_r10.4.1_e8.2_400bps_sup@v4.1.0"]
          }
      }' \
      ${MLHUB_TRIGGER_URL}

# Deploy

deploy:all:
  stage: deploy
  variables:
    GIT_STRATEGY: none
  script:
   - ls -lh archive
  when: manual
  artifacts:
    paths:
      - archive
    expire_in: 1 day
  needs:
    - build_archive:linux:x86:centos7
    - build_archive:linux:arm64:bionic
    - build_archive:linux:arm64:focal
    - build_archive:macos:m1
    - build_archive:windows<|MERGE_RESOLUTION|>--- conflicted
+++ resolved
@@ -218,15 +218,9 @@
   script:
     - echo Dorado app test stage
     - ./dist/bin/dorado download --model dna_r9.4.1_e8_hac@v3.3
-<<<<<<< HEAD
-    - ./dist/bin/dorado basecaller dna_r9.4.1_e8_hac@v3.3 ./tests/data/${TEST_DATA} -r 1 -b 384 --modified-bases 5mCG > calls.sam
-    - ./dist/bin/dorado basecaller dna_r9.4.1_e8_hac@v3.3 ./tests/data/${TEST_DATA} -r 1 -x cpu --modified-bases 5mCG > calls.sam
-    - samtools quickcheck -u calls.sam
-=======
     - ./dist/bin/dorado basecaller dna_r9.4.1_e8_hac@v3.3 ./tests/data/pod5 -r 1 -b 384 --modified-bases 5mCG > calls.sam
     - ./dist/bin/dorado basecaller dna_r9.4.1_e8_hac@v3.3 ./tests/data/pod5 -r 1 -x cpu --modified-bases 5mCG > calls.sam
-    - samtools quickcheck calls.sam || [[ $? -eq 8 ]]
->>>>>>> 0323ea4d
+    - samtools quickcheck -u calls.sam
     - samtools view -b calls.sam > calls.bam
 
 .test_archive: &test_archive
